# In short: this is very close to supporting Python 2, but supporting 2 and 3 at
# the same time was too much for me and my `makefile`.

# Most of this library is Python-version agnostic, except for the `makefile`,
# which includes `-py3` as a swig option by default. I did not want to remove
# this, as it adds useful functionality, but I also could not find a good way to
# include it only when Python 3 is wanted.

# I tried using a setup.py that invokes swig, but that was even more difficult.

UNAME := $(shell uname)
#CXX=${CXX}
SWIG=swig -Wextra -shadow -python -py3 -c++
<<<<<<< HEAD
CCOPTS=-I src -Wall -O2 -fPIC -std=c++98
=======
CCOPTS=-I src -Wall -O2 -fPIC -Wconversion -Wno-sign-conversion -std=c++98
BINOPTS:=-Llib
>>>>>>> e961f3ce

INC=`python3-config --includes`
LIB=`python3-config --ldflags`

.PHONY: all py2d py3d py2dlong py3dlong printout clean wraps py wrap2d wrap3d wrap2dlong wrap3dlong doc ghp

all: py2d py3d
	@echo "making 2d and 3d."

py: py2d py3d py2dlong py3dlong


wraps: wrap2d wrap3d wrap2dlong wrap3dlong

printout:
	@echo Running \"$(CXX)\" on \"$(UNAME)\"
	
ghp: doc
	echo 'parm.lostinmyterminal.com' > doc/html/CNAME
	ghp-import doc/html
	
doc: doc/html/index.html
	
doc/html/index.html: src/*.cpp src/*.hpp src/*.md src/bin/*.cpp pyparm/examples/*.py Doxyfile README.md
	doxygen Doxyfile >/dev/null
	
clean:
	rm -f bin/* lib/*
	cd src; rm -f *.o *.so *.gch
	cd pyparm; rm -f *.o *.so *.gch
	rm -f src/sim.py

lib:
	mkdir -p lib

bin:
	mkdir -p bin

# We now define the four options: (2d or 3d) + (doubles or long doubles)
# SFX is the suffix for object files, and MODNAME is the module name for the python modules
# OPTSET is the appropriate option set for each version

VECOPTS := 2 3

FLOATOPTS := long notlong

define TARGET_RULES

$(eval NDIM=$(1))
$(if $(findstring notlong,$(2)), $(eval FLT=), $(eval FLT=long))
$(if $(findstring notlong,$(2)), $(eval FLTOPT=), $(eval FLTOPT=-DLONGFLOAT))

$(eval OPTSET=-DVEC$(NDIM)D $(FLTOPT))
$(eval SFX:=$(NDIM)d$(FLT))
$(eval MODNAME:=d$(NDIM)$(FLT))

#-------------------------------------------------------------------------------
# The python modules

py$(SFX): pyparm/_sim$(SFX).so

# We use -DSWIG_TYPE_TABLE=sim$(SFX) so that types from sim2d and sim3d with the
# same names do not end up treated as the same types. This can cause issues with
# e.g. AtomVec, if both sim2d and sim3d are imported at the same time.
# There isn't any need for the two to interoperate, so we keep them separate.
wrap$(SFX):
	cd src ; $(SWIG) $(OPTSET) -DSWIG_TYPE_TABLE=sim$(SFX) sim.i
	(cat src/swig_header.h ; echo ; echo ; cat src/sim_wrap.cxx) > $$@
	rm src/sim_wrap.cxx
	mv src/sim$(SFX).py pyparm/$(MODNAME).py

pyparm/sim_wrap$(SFX).o: pyparm/sim_wrap$(SFX).cxx
	$(CXX) $(CCOPTS) $(OPTSET) -DSWIG_TYPE_TABLE=sim$(SFX) $(INC) -I src/ -c $$< -o $$@

pyparm/_sim$(SFX).so: pyparm/sim_wrap$(SFX).o
	$(CXX) $(CCOPTS) $(OPTSET) -shared $$< -o $$@ $(LIB)

#-------------------------------------------------------------------------------
# The C++ modules
lib/vecrand$(SFX).o: src/vecrand.cpp src/vecrand.hpp | lib
	$(CXX) $(CCOPTS) $(OPTSET) -c $$< -o $$@

lib/box$(SFX).o: src/box.cpp src/vecrand.hpp src/box.hpp | lib
	$(CXX) $(CCOPTS) $(OPTSET) -c $$< -o $$@

lib/trackers$(SFX).o: src/trackers.cpp src/vecrand.hpp src/box.hpp src/trackers.hpp | lib
	$(CXX) $(CCOPTS) $(OPTSET) -c $$< -o $$@

lib/interaction$(SFX).o: src/interaction.cpp src/vecrand.hpp src/box.hpp src/trackers.hpp src/interaction.hpp | lib
	$(CXX) $(CCOPTS) $(OPTSET) -c $$< -o $$@

lib/constraints$(SFX).o: src/constraints.cpp src/vecrand.hpp src/box.hpp src/trackers.hpp src/interaction.hpp src/constraints.hpp | lib
	$(CXX) $(CCOPTS) $(OPTSET) -c $$< -o $$@

lib/collection$(SFX).o: src/collection.cpp src/vecrand.hpp src/box.hpp src/trackers.hpp src/interaction.hpp src/collection.hpp src/constraints.hpp | lib
	$(CXX) $(CCOPTS) $(OPTSET) -c $$< -o $$@

lib/libsim$(SFX).so: lib/vecrand$(SFX).o lib/box$(SFX).o lib/trackers$(SFX).o lib/interaction$(SFX).o lib/constraints$(SFX).o lib/collection$(SFX).o | lib
	$(CXX) $(CCOPTS) $(OPTSET) -shared $$^ -o $$@

lib/libsim$(SFX).a: lib/vecrand$(SFX).o lib/box$(SFX).o lib/trackers$(SFX).o lib/interaction$(SFX).o lib/constraints$(SFX).o lib/collection$(SFX).o | lib
	ar -r $$@ $$^

bin/LJatoms$(SFX): src/bin/LJatoms.cpp lib/libsim$(SFX).a | bin
	$(CXX) $(CCOPTS) $(OPTSET) $(BINOPTS) $$^ -o $$@

bin/packer$(SFX): src/bin/packer.cpp lib/libsim$(SFX).a | bin
	$(CXX) $(CCOPTS) $(OPTSET) $(BINOPTS) $$^ -o $$@

endef

$(foreach target1,$(VECOPTS), $(foreach target2,$(FLOATOPTS),$(eval $(call TARGET_RULES,$(target1),$(target2)))))

bin/hardspheres: src/bin/hardspheres.cpp lib/libsim3d.a | bin
	$(CXX) $(CCOPTS) $(BINOPTS) -DVEC3D $^ -o $@

bin/hardspheres2: src/bin/hardspheres2.cpp lib/libsim3d.a | bin
	$(CXX) $(CCOPTS) $(BINOPTS) -DVEC3D $^ -o $@<|MERGE_RESOLUTION|>--- conflicted
+++ resolved
@@ -11,12 +11,8 @@
 UNAME := $(shell uname)
 #CXX=${CXX}
 SWIG=swig -Wextra -shadow -python -py3 -c++
-<<<<<<< HEAD
 CCOPTS=-I src -Wall -O2 -fPIC -std=c++98
-=======
-CCOPTS=-I src -Wall -O2 -fPIC -Wconversion -Wno-sign-conversion -std=c++98
 BINOPTS:=-Llib
->>>>>>> e961f3ce
 
 INC=`python3-config --includes`
 LIB=`python3-config --ldflags`
