--- conflicted
+++ resolved
@@ -6,11 +6,7 @@
 INC=`python3-config --includes`
 LIB=`python3-config --ldflags`
 
-<<<<<<< HEAD
-.PHONY: all py2d py3d py2dlong py3dlong printout clean wraps py wrap2d wrap3d wrap2dlong wrap3dlong
-=======
-.PHONY: all py2d py3d py2dlong py3dlong printout clean wraps py doc ghp
->>>>>>> 57f73015
+.PHONY: all py2d py3d py2dlong py3dlong printout clean wraps py wrap2d wrap3d wrap2dlong wrap3dlong doc ghp
 
 all: py2d py3d
 	@echo "making 2d and 3d."
@@ -21,11 +17,7 @@
 wraps: wrap2d wrap3d wrap2dlong wrap3dlong
 
 printout:
-<<<<<<< HEAD
 	@echo Running \"$(CXX)\" on \"$(UNAME)\"
-
-=======
-	@echo Running on \"$(UNAME)\"
 	
 ghp: doc
 	echo 'parm.lostinmyterminal.com' > doc/html/CNAME
@@ -36,7 +28,6 @@
 doc/html/index.html: src/*.cpp src/*.hpp src/*.md src/bin/*.cpp pyparm/examples/*.py Doxyfile README.md
 	doxygen Doxyfile >/dev/null
 	
->>>>>>> 57f73015
 clean:
 	rm -f bin/* lib/*
 	cd src; rm -f *.o *.so *.gch
