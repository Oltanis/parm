--- conflicted
+++ resolved
@@ -72,17 +72,12 @@
 # The python modules
 py$(SFX): pyparm/_sim$(SFX).so
 
-<<<<<<< HEAD
-wrap$(SFX):
-	cd src ; $(SWIG) $(OPTSET) sim.i
-=======
 # We use -DSWIG_TYPE_TABLE=sim$(SFX) so that types from sim2d and sim3d with the
 # same names do not end up treated as the same types. This can cause issues with
 # e.g. AtomVec, if both sim2d and sim3d are imported at the same time.
 # There isn't any need for the two to interoperate, so we keep them separate.
-pyparm/sim_wrap$(SFX).cxx: src/swig_header.h src/sim.i src/array.i src/collection.hpp src/constraints.hpp src/interaction.hpp src/trackers.hpp src/box.hpp src/vecrand.hpp src/collection.cpp src/constraints.cpp src/interaction.cpp src/trackers.cpp src/box.cpp src/vecrand.cpp
+wrap$(SFX):
 	cd src ; $(SWIG) $(OPTSET) -DSWIG_TYPE_TABLE=sim$(SFX) sim.i
->>>>>>> 7457528f
 	(cat src/swig_header.h ; echo ; echo ; cat src/sim_wrap.cxx) > pyparm/sim_wrap$(SFX).cxx
 	rm src/sim_wrap.cxx
 	mv src/sim$(SFX).py pyparm/$(MODNAME).py
