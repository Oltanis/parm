#include <iostream>
#include <fstream>

#include "vecrand.hpp"
#include "interaction.hpp"
#include "collection.hpp"

// Some constants
// Note that "flt" is a "floating point number", defaults to "double"
// but can be compiled as "long double" if needed
const flt sigma = 1.0;
const flt sigmal = 1.4;
const flt epsilon = 1.0;
const uint Ns = 40;
const uint Nl = 40;
const flt phi0 = 0.001;

// Some algorithmic constants
const flt dt = 0.1;
// the final pressure
const flt P0 = 1e-8;
// The initial pressure
const flt startP = 1e-4;

// The algorithm works by minimizing H = U(x_i...) + PV w.r.t. x_i and κ=log V.
// The final overlap is thus approximately related to P, and the higher the P, the
// faster it converges.
// In this simulation, we start with a high P, and then relax to lower Ps.

// These are the "quitting" parameters, see below for use
const flt P_frac = 1e-4;
#ifndef LONGFLOAT
const flt force_max = 1e-14;
#else
const flt force_max = 1e-18;
#endif

void writefile(AtomVec& atoms, OriginBox& obox);

int main(){
    cout << "Float size: " << sizeof(flt) << " epsilon: " << std::numeric_limits<flt>::epsilon() << "\n";
    assert(std::numeric_limits<flt>::epsilon() < force_max*10);

    // new random seed each time, for velocities and placement
    seed();
    
    // Volume of the spheres
    // Each sphere is σ^d * π/(2d), i.e. π σ^2/4 for 2D, π σ^3/6 for 3D
    // Total volume of the spheres takes a constant N out front
    const flt Vs = (Ns * pow(sigma, NDIM) + Nl * pow(sigmal, NDIM)) * M_PI_2 / NDIM;
    
    // Initial length of the box is [(volume of spheres) / phi0]^(1/d)
    const flt L = pow(Vs / phi0, OVERNDIM);
    cout << "Using L = " << L << "\n";
    
    // Create the bounding box (sides of length L), and a "vector" of Natoms atoms
    boost::shared_ptr<OriginBox> obox(new OriginBox(L));

    // Create a vector of the masses of the atoms
    // We just use all mass 1, because this is a packing
    boost::shared_ptr<AtomVec> atomptr(new AtomVec(Nl + Ns, 1.0));
    AtomVec & atoms = *atomptr;
    
    // Harmonic Interaction
    // Its called "Hertzian" for historical reasons
    // It takes a pointer to the box, a pointer to the atoms, and a "skin depth" for the NeighborList
    boost::shared_ptr<NListed<HertzianAtom, HertzianPair> > 
    boost::shared_ptr<NListed<HertzianAtom, HertzianPair> >
        hertzian(new NListed<HertzianAtom, HertzianPair>(obox, atomptr, 0.1*sigma));
    boost::shared_ptr<NeighborList> nl = hertzian->nlist();
    // ^ this is the Interaction
    
<<<<<<< HEAD
    // Note that NListed is a class template; its an Interaction that
    // takes various structs as template parameters, and turns them into
    // a neighbor Interaction
=======
    // Note that NListed is a class template; its an interaction that
    // takes various structs as template parameters, and turns them into
    // a neighbor interaction
>>>>>>> e44f0d40
    // See interaction.hpp for a whole bunch of them
    // Also note that the NeighborList is not the same as the
    // "neighborlisted" Interaction; multiple interactions can use the
    // same NeighborList
    
    // Now we run through all the atoms, set their positions / velocities,
    // and add them to the Hertzian Interaction (i.e., to the neighbor list)
    for (uint i=0; i < atoms.size(); i++){
        atoms[i].x = obox->randLoc(); // random location in the box
        atoms[i].v = Vec(); // A zero-vector
        atoms[i].f = Vec();
        atoms[i].a = Vec();

        flt sig = i < Ns ? sigma : sigmal;
        
        // Add it to the Hertzian potential
        hertzian->add(HertzianAtom(atoms.get_id(i), epsilon, sig, 2));
        //                                                          ^ exponent for the harmonic Interaction
    }

    // force an update the NeighborList, so we can get an accurate energy
    nl->update_list(true);

    cout << "Starting. Neighborlist contains " << nl->numpairs() << " / " <<
        (atoms.size()*(atoms.size()-1))/2 << " pairs\n";
    
    //Now we make our "Collection"
    CollectionNLCG collec = CollectionNLCG(obox, atomptr, dt, P0);
    
    // This is very important! Otherwise the NeighborList won't update!
    collec.addTracker(nl);
    // And add the Interaction
    collec.addInteraction(hertzian);
    
    writefile(atoms, *obox);
    
    //Print out total energy, kinetic energy, and potential energy
    cout << "H: " << collec.Hamiltonian() << " K: " << collec.kinetic()
        << " U: " << hertzian->energy(*obox) << " phi: " << (Vs/obox->V()) << "\n";
    
    // Run the simulation! And every _ steps, write a frame to the .xyz
    // file and print out the energies again
    uint i = 0;
    for(flt curP=startP; curP>P0; curP/=10){
        cout << "P: " << curP << "\n";
        collec.setP(curP);
        while (true) {
            for(uint j=0; j<1000; j++){
                collec.timestep();
            }
            i++;
            writefile(atoms, *obox);

            flt pdiff = collec.pressure() / curP - 1.0;
            flt force_err = 0;

            for(uint k=0; k<atoms.size(); k++){
                flt fmag = atoms[k].f.mag();
                if(fmag > force_err) force_err = fmag;
            }

            cout.precision(sizeof(flt));
            cout << i << " H: " << collec.Hamiltonian() << " K: " << collec.kinetic() 
                << " U: " << hertzian->energy(*obox) << " phi: " << (Vs/obox->V()) << "\n";
            cout.precision(6);
            cout << "        Pdiff: " << pdiff << " force_err: " << force_err << "\n";

            if(abs(pdiff) < P_frac and force_err < force_max){
                cout << "Done!\n";
                break;
            }
        }
    }
};

void writefile(AtomVec& atoms, OriginBox& obox){
    // The .xyz format is simple:
    // Line 1: [Number of atoms]
    // Line 2: [Comment line, whatever you want, left blank here]
    // Line 3: [element type, here C for carbon]\t[x]\t[y]\t[z]
    // Line 4: [element type, here C for carbon]\t[x]\t[y]\t[z]
    // ...
    // Line N+1: [element type, here C for carbon]\t[x]\t[y]\t[z]
    // Line N+2: [element type, here C for carbon]\t[x]\t[y]\t[z]
    // Line N+3: [Number of atoms]
    // Line N+4: [Comment line, whatever you want, left blank here]
    // Line N+5: [element type, here C for carbon]\t[x]\t[y]\t[z]
    // ...
    // And so on. each set of N atoms/coordinates corresponds to a "frame",
    // which then make a movie. There must be the same N in each frame for VMD.
    // Note that if this is compiled as a 2D simulation, it will leave out
    // the z coordinate, and VMD can't handle that.
    
    ofstream outf;
    outf.open("packing.xyz", ios::out);
    outf.precision(24);
    
    outf << atoms.size() << endl;
    outf << "L=" << obox.L() << endl; // blank line for comment
    for(uint i=0; i<atoms.size(); i++){
        if(i < Ns){
            outf << "C";
        } else {
            outf << "O";
        }
        Vec normloc = obox.diff(Vec(), atoms[i].x);
        for(uint j=0; j<NDIM; j++){
            outf << "\t" << normloc[j];
        }
        outf << endl;
    };

    // Unnecessary extra:
    // Write a "tcl" file with the box boundaries
    // the "tcl" file is made specifically for VMD
    ofstream pbcfile;
    pbcfile.open("packing.tcl", ios::out);
    pbcfile << "set cell [pbc set {";
    for(uint j=0; j<NDIM; j++){
        pbcfile << obox.boxshape()[j] << " ";
    }
    pbcfile << "} -all];\n";
    pbcfile << "pbc box -toggle -center origin -color red;\n";

    pbcfile << "set natoms [atomselect 0 \"name C\";];\n"
            << "$natoms set radius " << (sigma/2.0) << ";\n"
            << "set natoms [atomselect 0 \"name O\";];\n"
            << "$natoms set radius " << (sigmal/2.0) << ";\n";


    // Now you should be able to run "vmd -e LJatoms-pbc.tcl LJatoms.xyz"
    // and it will show you the movie and also the bounding box
    // if you have .vmdrc in that same directory, you should also be able
    // to toggle the box with the "b" button
};<|MERGE_RESOLUTION|>--- conflicted
+++ resolved
@@ -66,19 +66,14 @@
     // It takes a pointer to the box, a pointer to the atoms, and a "skin depth" for the NeighborList
     boost::shared_ptr<NListed<HertzianAtom, HertzianPair> > 
     boost::shared_ptr<NListed<HertzianAtom, HertzianPair> >
+    boost::shared_ptr<NListed<HertzianAtom, HertzianPair> >
         hertzian(new NListed<HertzianAtom, HertzianPair>(obox, atomptr, 0.1*sigma));
     boost::shared_ptr<NeighborList> nl = hertzian->nlist();
     // ^ this is the Interaction
     
-<<<<<<< HEAD
     // Note that NListed is a class template; its an Interaction that
     // takes various structs as template parameters, and turns them into
     // a neighbor Interaction
-=======
-    // Note that NListed is a class template; its an interaction that
-    // takes various structs as template parameters, and turns them into
-    // a neighbor interaction
->>>>>>> e44f0d40
     // See interaction.hpp for a whole bunch of them
     // Also note that the NeighborList is not the same as the
     // "neighborlisted" Interaction; multiple interactions can use the
