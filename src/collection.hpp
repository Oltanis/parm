#ifndef COLLECTION_H
#define COLLECTION_H

#include "vecrand.hpp"
#include "interaction.hpp"
#include "constraints.hpp"
#include <cstdio>
#include <vector>
#include <set>
#include <boost/shared_ptr.hpp>


/*!
A "collection" of atoms, the box, and an integrator. Provides general simulation time-stepping as
well as statistical tracking.

The most useful method is timestep(), which takes one step forward in time; this is defined
by each subclass separately, as each subclass uses a different integration scheme.
*/
class Collection : public boost::enable_shared_from_this<Collection> {
    protected:
        sptr<Box> box;
        sptr<AtomGroup> atoms;
        vector<sptr<Interaction> > interactions;
        vector<sptr<StateTracker> > trackers;
        vector<sptr<Constraint> > constraints;
        
        //! To be called immediately after setting particle positions and velocities; lets
        //! `StateTracker` instances stay updated automatically
        void update_trackers();
<<<<<<< HEAD
        
        //! To be called approximately after forces have been set. Constraints will typically
        //! set forces / velocities in some direction to zero, so `update_constraints` should be
        //! called after all forces have been set, and any external velocity changes have been made.
        void update_constraints();
        virtual flt setForcesGetPressure(bool seta=true);

=======
        void update_constraint_positions();
        void update_constraint_velocities();
        void update_constraint_forces();
        virtual flt setForcesGetPressure(bool constraints_and_a=true);
        
>>>>>>> 3bc1130b
    public:
        Collection(sptr<Box> box,
            sptr<AtomGroup> atoms,
            vector<sptr<Interaction> > interactions=vector<sptr<Interaction> >(),
            vector<sptr<StateTracker> > trackers=vector<sptr<StateTracker> >(),
            vector<sptr<Constraint> > constraints=vector<sptr<Constraint> >(),
            bool should_initialize=true);

        virtual void initialize();
<<<<<<< HEAD

        //Timestepping Methods /////////////////////////////////////////////////////////////////////
        //! Set forces. This should be called at the beginning of the simulation, and will also be
        //! called by timestep()
        virtual void setForces(bool seta=true);
        
        //! Take one step forward in time
=======
        
        //Timestepping
        virtual void setForces(bool constraints_and_a=true);
>>>>>>> 3bc1130b
        virtual void timestep()=0;
        
        //! Total degrees of freedom. This takes into account constraints, and whether the
        //! center-of-mass is free.
        flt dof();

        //Statistical Methods //////////////////////////////////////////////////////////////////////
        flt potential_energy();
        //! Total energy, including both potential and kinetic
        flt energy();
        virtual flt temp(bool minuscomv=true);
        virtual flt kinetic_energy(){return atoms->kinetic_energy();};
        virtual flt virial();
        virtual flt pressure();
        sptr<Box> getbox(){return box;};
        inline Vec com(){return atoms->com();};
        inline Vec comv(){return atoms->comv();};
        #ifdef VEC3D
<<<<<<< HEAD
        //! Shortcut to `AtomGroup` method of the same name
        inline Vec angmomentum(const Vec &loc){return atoms->angmomentum(loc, *box);};
        //! Shortcut to `AtomGroup` method of the same name
        inline Vec angmomentum(){return atoms->angmomentum(com(), *box);};
        #elif defined VEC2D
        //! Shortcut to `AtomGroup` method of the same name
        inline flt angmomentum(const Vec &loc){return atoms->angmomentum(loc, *box);};
        //! Shortcut to `AtomGroup` method of the same name
        inline flt angmomentum(){return atoms->angmomentum(com(), *box);};
=======
        inline Vec angmomentum(const Vec &loc){return atoms->angmomentum(loc);};
        inline Vec angmomentum(){return atoms->angmomentum(com());};
        #elif defined VEC2D
        inline flt angmomentum(const Vec &loc){return atoms->angmomentum(loc);};
        inline flt angmomentum(){return atoms->angmomentum(com());};
>>>>>>> 3bc1130b
        #endif
        flt gyradius(); // Radius of gyration
        virtual ~Collection(){};
        
        //! Shortcut to `AtomGroup` method of the same name
        void resetcomv(){atoms->resetcomv();};
<<<<<<< HEAD
        //! Shortcut to `AtomGroup` method of the same name
        void resetL(){atoms->resetL(*box);};
        //! Scale all velocities by a factor
=======
        void resetL(){atoms->resetL();};
>>>>>>> 3bc1130b
        void scaleVs(flt scaleby);
        //! Scale all velocities to get to a specific temperature
        void scaleVelocitiesT(flt T, bool minuscomv=true);
        //! Scale all velocities to get to a specific total energy
        void scaleVelocitiesE(flt E);

        void addInteraction(sptr<Interaction> inter){
            interactions.push_back(inter);
            update_trackers();
        };
        void addTracker(sptr<StateTracker> track){
            trackers.push_back(track);
            update_trackers();
        };
        void addConstraint(sptr<Constraint> c){
            constraints.push_back(c);
            update_trackers();
        };
        void add(sptr<Interaction> a){addInteraction(a);};
        void add(sptr<StateTracker> a){addTracker(a);};
        void add(sptr<Constraint> a){addConstraint(a);};

        vector<sptr<Interaction> > getInteractions(){return interactions;};

        uint numInteraction(){ return (uint) interactions.size();};
};

//! A "static" collection, that doesn't move.
class StaticCollec : public Collection {
    public:
        StaticCollec(sptr<Box> box, sptr<AtomGroup> atoms,
            vector<sptr<Interaction> > interactions=vector<sptr<Interaction> >(),
            vector<sptr<StateTracker> > trackers=vector<sptr<StateTracker> >(),
            vector<sptr<Constraint> > constraints=vector<sptr<Constraint> >())
                            : Collection(box, atoms, interactions, trackers, constraints){};
        
        //! Does nothing; a no-op.
        virtual void timestep(){};
        void update(){
            update_trackers();
            update_constraint_positions();
            update_constraint_velocities();
            update_constraint_forces();
        };
};

//! A collection with a "solvent", using the Langevin equation.
/*! The Langevin Equation ((modified with \f$\vec{f}\f$):

\f$\dot{\vec{p}} = - \xi \vec{p} + \vec{f} + \overset{\circ}{\vec{p}}\f$

Where \f$- \xi \vec{p}\f$ is a drag term, \f$\overset{\circ}{\vec{p}}\f$ is a "random force"
term, and \f$\vec{f}\f$ is the standard force term. When \f$\vec{f} = \vec{0}\f$, particles undergo
Brownian motion, with \f$\xi = \frac{k_B T}{m D}\f$.

This particular algorithm is from Allen and Tildesley, p. 263:

\f$
\begin{align*}
\vec{r}\left(t+\delta t\right)) & =\vec{r}\left(t\right)+c_{1}\delta t\vec{v}\left(t\right)+c_{2}\delta t^{2}\vec{a}\left(t\right)+\delta r^{G}\\
\vec{v}\left(t+\delta t\right) & =c_{0}v\left(t\right)+\left(c_{1}-c_{2}\right)\delta t\vec{a}\left(t\right)+c_{2}\delta t\vec{a}\left(t+\delta t\right)+\delta v^{G}
\end{align*}
\f$

where

\f$
\begin{align*}
c_0 & = e^{- \xi \delta t} &
c_1 & = \frac{1 - c_0}{\xi \delta t} &
c_2 & = \frac{1 - c_1}{\xi \delta t}
\end{align*}
\f$

There are expansions for all 3; see Allen and Tildesley page 261.

\f$\delta r^G\f$ and \f$\delta v^G\f$ are drawn from correlated Gaussian distributions, with

\f$
\begin{align*}
\sigma_{r}^{2} & =\left(\xi dt\right)^{-1}\left[2-\left(\xi dt\right)^{-1}\left(3-4e^{-\xi dt}+e^{-2\xi dt}\right)\right]\\
\sigma_{v}^{2} & =1-e^{-2\xi dt}\\
c_{rv} & =\frac{\left(1-e^{-\xi dt}\right)^{2}}{\xi dt\sigma_{r}\sigma_{v}}
\end{align*}
\f$

Those are the unitless versions, multiply by \f$\frac{\delta t^2 k_B T}{m}\f$, \f$\frac{k_B
T}{m}\f$, and \f$\frac{\delta t k_B T}{m}\f$ respectively to get the unit-full versions in the book

*/
class CollectionSol : public Collection {
    protected:
        //! The random number generator
        BivariateGauss gauss;
        flt dt;
        //! Damping coefficient, \f$\xi\f$
        flt damping;
        flt forcemag;
        //! desired temperature
        flt desT;
        //! note that this is sigmar/sqrt(T/m), same for sigmav
        //! corr is unitless, and correct
        flt sigmar, sigmav, corr;
        flt c0, c1, c2;
        //! Set c0, c1, c2, sigmar, sigmav, corr from desT, dt, and damping
        void setCs();

    public:
        CollectionSol(
                //! Box for the atoms
                sptr<Box> box,
                //! The atoms
                sptr<AtomGroup> atoms,
                //! The timestep \f$\delta t\f$
                const flt dt,
                //! Damping coefficient, \f$\xi\f$
                const flt damping, 
                //! The desired temperature \f$T\f$
                const flt desiredT,
                //! The interactions, other than brownian motion. These provide \f$\vec{f}\f$.
                vector<sptr<Interaction> > interactions=vector<sptr<Interaction> >(),
                //! Trackers, such as a neighborlist
                vector<sptr<StateTracker> > trackers=vector<sptr<StateTracker> >(),
                //! Constraints
                vector<sptr<Constraint> > constraints=vector<sptr<Constraint> >());
        //! Change the desired damping coefficient \f$\xi\f$ or temperature \f$T\f$.
        void changeT(const flt damp, const flt desiredT){
            damping = damp; forcemag=damp; desT = desiredT; setCs();};
        void changeMag(const flt damp, const flt fmag, const flt desiredT){
        //! Change the timestep \f$\delta t\f$.
            damping = damp; forcemag=fmag; desT = desiredT; setCs();};
        void setdt(const flt newdt){dt = newdt; setCs();};
        void timestep();
        //void seed(uint n){gauss.seed(n);};
        //void seed(){gauss.seed();};
};

//! A damped collection, equivalent to `CollectionSol` but without the random forces.
/*! Uses the Langevin Equation (modified with \f$\vec{f}\f$):

\f$\dot{\vec{p}} = - \xi \vec{p} + \vec{f} + \overset{\circ}{\vec{p}}\f$

Except that here, we use \f$\overset{\circ}{\vec{p}} = 0\f$.
*/
class CollectionDamped : public Collection {

    protected:
        flt dt;
        flt damping;
        flt c0, c1, c2;
        void setCs();

    public:
        CollectionDamped(sptr<Box> box, sptr<AtomGroup> atoms,
                const flt dt, const flt damping,
                vector<sptr<Interaction> > interactions=vector<sptr<Interaction> >(),
                vector<sptr<StateTracker> > trackers=vector<sptr<StateTracker> >(),
                vector<sptr<Constraint> > constraints=vector<sptr<Constraint> >());
        void changeDamp(const flt damp){
            damping = damp; setCs();};
        void setdt(const flt newdt){dt = newdt; setCs();};
        void timestep();
};

/*! for use in solution, with damped forces and random forces.
  * 
  * This uses the same physics as `CollectionSol`, but a different algorithm from Honeycutt and Thirumalai.
  * 
  * Note that the Honeycutt and Thirumalai algorithm is flawed, and this fixes it to some degree.
  *
  * Treats Atom.f as the "configurational force", and Atom.a as
  * the acceleration due to Atom.f + random force.
  * Note that d²r/dt² = Atom.f + random force (- damping*v), but we
  * don't include that.
  *
  * 1) find positions: (x0,v0,a0,f0) -> (x, v, a, f)
  *         sets Atom.x from previous force, velocity, and position
  *         x = x0 + dt v0 + 1/2 dt^2 a0 - damping*dt²/2m * v0
  * 2) intermediate v: (v0,f0) -> (v1, f0)
  *         v1 = damped(v0) +  dt/2 f0/m
  *                 where damped(vo) = v0*(1-h*damping/2m + (h*damping/m)²/4)
  * 3) setForces(): (x, f0) -> (x,f)
  *         reset and set the forces
  *         f = grad(V(x))
  * 4) Acceleration: (f, a0) -> (f, a1)
  *         a1 = f/m + gaussian
  *         set acceleration given the forces, adding in random pieces, no damping
  * 5) Finish v and a: (v1, f, a1) -> (v, f, a)
  *         v = v1 + dt/2 a1
  *

 **/
class CollectionSolHT : public Collection {
    protected:
        flt dt;
        flt damping;
        flt desT; // desired temperature
        GaussVec gauss;
        void setGauss();

    public:
        CollectionSolHT(sptr<Box> box, sptr<AtomGroup> atoms,
                const flt dt, const flt damping, const flt desiredT,
                vector<sptr<Interaction> > interactions=vector<sptr<Interaction> >(),
                vector<sptr<StateTracker> > trackers=vector<sptr<StateTracker> >(),
                vector<sptr<Constraint> > constraints=vector<sptr<Constraint> >());
        void changeT(const flt newdt, const flt damp, const flt desiredT){
            dt = newdt; damping = damp; desT = desiredT; setGauss();};
        void timestep();
        //void seed(uint n){gauss.seed(n);};
        //void seed(){gauss.seed();};
};

/**
\example LJatoms.cpp
\example LJ.py
\example polymer.py
*/
class CollectionVerlet : public Collection {
    // for use in fixed-E simulations
    protected:
        flt dt;

    public:
        CollectionVerlet(sptr<Box> box, sptr<AtomGroup> atoms, const flt dt,
                vector<sptr<Interaction> > interactions=vector<sptr<Interaction> >(),
                vector<sptr<StateTracker> > trackers=vector<sptr<StateTracker> >(),
                vector<sptr<Constraint> > constraints=vector<sptr<Constraint> >()) :
            Collection(box, atoms, interactions, trackers, constraints), dt(dt){};
        void timestep();
        void setdt(flt newdt){dt=newdt;};
};

class CollectionOverdamped : public Collection {
    // over-damped simulation, v = gamma * f
    protected:
        flt dt, gamma;

    public:
        CollectionOverdamped(sptr<Box> box, sptr<AtomGroup> atoms,
                const flt dt, const flt gamma=1.0,
                vector<sptr<Interaction> > interactions=vector<sptr<Interaction> >(),
                vector<sptr<StateTracker> > trackers=vector<sptr<StateTracker> >(),
                vector<sptr<Constraint> > constraints=vector<sptr<Constraint> >()) :
            Collection(box, atoms, interactions, trackers, constraints),
                dt(dt), gamma(gamma){};
        void timestep();
        void setdt(flt newdt){dt=newdt;};
};

<<<<<<< HEAD
class CollectionConjGradient : public Collection {
    // over-damped simulation, v = gamma * f
    protected:
        flt dt;

    public:
        CollectionConjGradient(sptr<Box> box, sptr<AtomGroup> atoms,
                const flt dt,
                vector<sptr<Interaction> > interactions=vector<sptr<Interaction> >(),
                vector<sptr<StateTracker> > trackers=vector<sptr<StateTracker> >(),
                vector<sptr<Constraint> > constraints=vector<sptr<Constraint> >()) :
            Collection(box, atoms, interactions, trackers, constraints),
                dt(dt){};
        void timestep();
        void timestepNewton();
        void reset();
        void setdt(flt newdt){dt=newdt;};
};

class CollectionConjGradientBox : public Collection {
    // Conjugate-Gradient energy minimization, with
    // H = H0(x₁, x₂, …, L) + P V
    // More specifically, we take the Nose-Hoover NPH hamiltonian,
    // H = ½m V^⅔ Σṡᵢ² + ½Q V̇² + U(V^⅓ ⃗sᵢ…) + P₀ V
    // and E = U(V^⅓ ⃗sᵢ…) + P₀ V
    // We minimize using ⃗sᵢ and ln V as the two variables
    /// NOTE: this CANNOT be used with neighbor lists, as it modifies
    /// the box size as it goes; either that, or you have to update
    /// the neighbor list more carefully each time.
    protected:
        flt dt;
        flt P0, kappaV;
        flt hV, FV, lastFV, dV;
        flt maxdV;

    public:
        CollectionConjGradientBox(sptr<OriginBox> box, sptr<AtomGroup> atoms,
                const flt dt, const flt P0, const flt kappaV=1.0,
                vector<sptr<Interaction> > interactions=vector<sptr<Interaction> >(),
                vector<sptr<StateTracker> > trackers=vector<sptr<StateTracker> >(),
                vector<sptr<Constraint> > constraints=vector<sptr<Constraint> >()) :
            Collection(box, atoms, interactions, trackers, constraints),
                dt(dt), P0(P0), kappaV(kappaV), hV(0), FV(0), lastFV(0), dV(0),
                maxdV(-1){};

        flt kinetic_energy();

        void timestep();
        void timestepBox();
        void timestepAtoms();
        void reset();
        void resize(flt V);
        void setdt(flt newdt){dt=newdt; reset();};
        void setP(flt P){P0 = P; reset();};
        void setMaxdV(flt diff){maxdV = diff;};
};

/**
Conjugate-Gradient energy minimization.

\example packer.cpp
*/
class CollectionNLCG : public Collection {
    // Conjugate-Gradient energy minimization, with
=======
class collectionNLCG : public collection {
    // Conjugate-Gradient energy minimization, with 
>>>>>>> 3bc1130b
    // H = H0(x₁, x₂, …, L) + P V
    // More specifically, we take the Nose-Hoover NPH hamiltonian,
    // H = ½m V^⅔ Σṡᵢ² + ½Q V̇² + U(V^⅔ ⃗sᵢ…) + P₀ V
    // and E = U(V^⅔ ⃗sᵢ…) + P₀ V
    // We minimize using ⃗sᵢ and κ ln V as the dN+1 variables

    public:
        // Parameters
        flt dt;
        flt seceps;
        uint secmax;
        flt kappa;
        flt alphamax, afrac, dxmax, stepmax, kmax;

        // Goal pressure
        flt P0;

        // To keep between iterations
        flt Knew;
        flt k;
        flt vl, fl, al;

        // For tracking purposes
        flt alpha, beta, betaused, dxsum, alphavmax, maxdV;
        uint sec;

        void stepx(flt dx);
        flt getLsq();
        flt fdota();
        flt fdotf();
        flt fdotv();
        flt vdotv();
        //~ void resizedl(flt dl);

    public:
        CollectionNLCG(sptr<OriginBox> box, sptr<AtomGroup> atoms,
                const flt dt, const flt P0,
                vector<sptr<Interaction> > interactions=vector<sptr<Interaction> >(),
                vector<sptr<StateTracker> > trackers=vector<sptr<StateTracker> >(),
                vector<sptr<Constraint> > constraints=vector<sptr<Constraint> >(),
                const flt kappa=10.0, const flt kmax=1000,
                const uint secmax=40, const flt seceps = 1e-20);

        flt kinetic_energy();  // Note: masses are ignored
        flt pressure();
        flt Hamiltonian();
<<<<<<< HEAD
        void setForces(bool seta=true){setForces(seta,true);};
        void setForces(bool seta, bool setV);

=======
        void setForces(bool constraints_and_a=true){setForces(constraints_and_a,true);};
        void setForces(bool constraints_and_a, bool setV);
        
>>>>>>> 3bc1130b
        void timestep();
        void descend(); // use steepest descent
        void reset();
        void resize(flt V);

        void setdt(flt newdt){dt=newdt; reset();};
        void setP(flt P){P0 = P; reset();};
        void setkappa(flt k){kappa=k; reset();};
        void setamax(flt a){alphamax=a;};
        void setafrac(flt a){afrac=a;};
        void setdxmax(flt d){dxmax=d;};
        void setstepmax(flt m){stepmax=m;};

};



class CollectionNLCGV : public Collection {
    // Conjugate-Gradient energy minimization, with
    // and E = U(⃗rᵢ…)

    public:
        // Parameters
        flt dt; // initial step attempt
        flt seceps;
        uint secmax;

        // secmax is the max number of iterations within a timestep
        // seceps is the minimum alpha * v before we call it "close enough"
        flt alphamax, afrac, dxmax, stepmax, kmax;
        // alpha is how much larger the next step is, proportionally
        // if alpha < afrac * dxsum, we break, its "close enough"
        // alphamax is the largest proportion
        // dxmax is the maximum "step" you take in one "timestep"; the full
        //    step is v * dxsum
        // stepmax is the largest v*dxsum allowed
        // We reset after kmax iterations

        // To keep between iterations
        flt Knew;
        flt k;
        flt vl, fl, al;

        // For tracking purposes
        flt alpha, beta, betaused, dxsum, alphavmax;
        // alpha is how much bigger one iteration is than the previous
        // beta is how much we use of the previous v
        // betaused is after we take into account 0 <= beta <= 1
        // dxsum is the total of alphas over a timestep; atoms move v*dxsum in one timestep
        // alphavmax = (last alpha) * sqrt(v dot v)
        uint sec;

        void stepx(flt dx);

        flt fdota();
        flt fdotf();
        flt fdotv();
        flt vdotv();
        //~ void resizedl(flt dl);

    public:
        CollectionNLCGV(sptr<Box> box, sptr<AtomGroup> atoms, const flt dt,
                vector<sptr<Interaction> > interactions=vector<sptr<Interaction> >(),
                vector<sptr<StateTracker> > trackers=vector<sptr<StateTracker> >(),
                vector<sptr<Constraint> > constraints=vector<sptr<Constraint> >(),
                const flt kmax=1000, const uint secmax=10,
                const flt seceps = 1e-4);

        flt pressure();

        void reset();
        void descend(); // use steepest descent
        void timestep();

        void setdt(flt newdt){dt=newdt; reset();};
        void setamax(flt a){alphamax=a;};
        void setafrac(flt a){afrac=a;};
        void setdxmax(flt d){dxmax=d;};
        void setstepmax(flt m){stepmax=m;};
};

flt solveCubic1(flt b, flt c, flt d){
    // from Wikipedia
    flt determ = (pow(2*pow(b,2) - 9*b*c + 27*d,2) - 4*pow(b*b - 3*c,3));
    if (determ < 0)
        printf("bad determ: %.4f\n", (double) determ);
    flt firstpartundercube = (2*pow(b,3) - 9*b*c + 27*d)/2;
    flt secondpartundercube = sqrt(determ)/2;
    if (firstpartundercube < secondpartundercube)
        printf("bad pairs under cube: %.4f < %.4f (%.4f)\n",
                    (double) firstpartundercube, (double) secondpartundercube,
                    (double) (firstpartundercube - secondpartundercube));
    flt cuberoot1=cbrt(firstpartundercube + secondpartundercube);
    flt cuberoot2=cbrt(firstpartundercube - secondpartundercube);
    return (-b/3) - (cuberoot1/3) - (cuberoot2/3);
}

template <typename T> int sgn(T val) {
    return (T(0) < val) - (val < T(0));
}

flt solveCubic(flt a1, flt a2, flt a3, flt closeto=0){
    // from numerical recipes
    flt Q = (a1*a1 - 3*a2)/9;
    flt Q3 = Q*Q*Q;
    flt R = ((2*a1*a1*a1) - (9*a1*a2) + 27*a3)/54;
    flt R2 = R*R;
    bool determ = (Q3 >= R2);
    if (determ){
        printf("Multiple Answers: %.4f, %.4f\n", (double) Q,(double) R);
        assert(!determ);
        flt theta = acos(R / sqrt(Q3));
        flt sqQ = -2*sqrt(Q);
        flt x1 = sqQ*cos(theta/3) - (a1/3);
        flt x2 = sqQ*cos((theta + (2*M_PI))/3) - (a1/3);
        flt x3 = sqQ*cos((theta + (4*M_PI))/3) - (a1/3);
        flt d1 = fabs(x1 - closeto);
        flt d2 = fabs(x2 - closeto);
        flt d3 = fabs(x3 - closeto);
        //~ printf("pi: %.4f\n", M_2_PI);
        //~ printf("theta %.4f : %.4f, %.4f, %.4f\n", theta,
                //~ theta/3, (theta + (2*M_PI))/3, (theta + (4*M_PI))/3);
        //~ printf("%.4f (%.4f), %.4f (%.4f), %.4f (%.4f)\n", x1,d1,x2,d2,x3,d3);

        //~ if(d1 < d2 and d1 < d3) return x1;
        //~ if(d2 < d1 and d2 < d3) return x2;
        //~ return x3;
        flt x;
        if(d1 < d2 and d1 < d3) x=x1;
        else if(d2 < d1 and d2 < d3) x=x2;
        else x=x3;

        #define tol 1e-3
        if(d1 > tol and d2 > tol and d3 > tol){
            printf("Multiple Answers: %.4f, %.4f\n", (double) Q,(double) R);
            //~ printf("pi: %.4f\n", M_2_PI);
            //~ printf("theta %.4f : %.4f, %.4f, %.4f\n", theta,
                //~ theta/3, (theta + (2*M_PI))/3, (theta + (4*M_PI))/3);
            printf("%.4f (%.4f), %.4f (%.4f), %.4f (%.4f) : %.4f\n",
                (double) x1,(double) d1,(double) x2,(double) d2,(double) x3,(double) d3, (double) x);
        }
        return x;
    }
    flt R2Q3 = cbrt(sqrt(R2 - Q3) + fabs(R));
    return -(sgn(R)*(R2Q3 + (Q/R2Q3))) - (a1/3);
}

class CollectionNoseHoover : public Collection {
    // NVT
    protected:
        flt dt, Q, T;
        flt xi, lns;

    public:
        CollectionNoseHoover(sptr<Box> box, sptr<AtomGroup> atoms,
                const flt dt, const flt Q, const flt T,
                vector<sptr<Interaction> > interactions=vector<sptr<Interaction> >(),
                vector<sptr<StateTracker> > trackers=vector<sptr<StateTracker> >(),
                vector<sptr<Constraint> > constraints=vector<sptr<Constraint> >()) :
            Collection(box, atoms, interactions, trackers, constraints),
            dt(dt), Q(Q), T(T){
                xi = 0; lns = 0;
            };
        void setdt(flt newdt){dt=newdt;};
        void setQ(flt newQ){Q=newQ;};
        void resetBath(){xi=0;lns=0;};

        void timestep();
        flt Hamiltonian();
        flt getxi(){return xi;};
        flt getlns(){return lns;};
};

class CollectionGaussianT : public Collection {
    // Gaussian Constraint thermostat
    // NVT
    protected:
        flt dt, Q;
        flt xi;
        flt setxi();

    public:
        CollectionGaussianT(sptr<Box> box, sptr<AtomGroup> atoms,
                const flt dt, const flt Q,
                vector<sptr<Interaction> > interactions=vector<sptr<Interaction> >(),
                vector<sptr<StateTracker> > trackers=vector<sptr<StateTracker> >(),
                vector<sptr<Constraint> > constraints=vector<sptr<Constraint> >()) :
            Collection(box, atoms, interactions, trackers, constraints),
            dt(dt), Q(Q), xi(0){};
        void setdt(flt newdt){dt=newdt;};
        void setQ(flt newQ){Q=newQ;};
        void setForces(bool constraints_and_a=true){setForces(true,true);};
        void setForces(bool constraints_and_a, bool setxi);
        void timestep();
};

class CollectionGear3A : public Collection {
    // for use in fixed-E simulations
    protected:
        flt dt;

    public:
        CollectionGear3A(sptr<Box> box, sptr<AtomGroup> atoms, const flt dt,
                vector<sptr<Interaction> > interactions=vector<sptr<Interaction> >(),
                vector<sptr<StateTracker> > trackers=vector<sptr<StateTracker> >(),
                vector<sptr<Constraint> > constraints=vector<sptr<Constraint> >()) :
            Collection(box, atoms, interactions, trackers, constraints), dt(dt){};
        void timestep();
        void setdt(flt newdt){dt=newdt;};
};

class CollectionGear4A : public Collection {
    // for use in fixed-E simulations
    protected:
        flt dt;
        uint ncorrec;
        vector<Vec> bs;
        void resetbs(){
            bs.resize(atoms->size(), Vec::Zero());
        }

    public:
        CollectionGear4A(sptr<Box> box, sptr<AtomGroup> atoms,
                const flt dt, uint ncorrectionsteps,
                vector<sptr<Interaction> > interactions=vector<sptr<Interaction> >(),
                vector<sptr<StateTracker> > trackers=vector<sptr<StateTracker> >(),
                vector<sptr<Constraint> > constraints=vector<sptr<Constraint> >()) :
            Collection(box, atoms, interactions, trackers,
                        constraints), dt(dt), ncorrec(ncorrectionsteps){
                resetbs();
            };
        CollectionGear4A(sptr<Box> box, sptr<AtomGroup> atoms,
                const flt dt,
                vector<sptr<Interaction> > interactions=vector<sptr<Interaction> >(),
                vector<sptr<StateTracker> > trackers=vector<sptr<StateTracker> >(),
                vector<sptr<Constraint> > constraints=vector<sptr<Constraint> >()) :
                Collection(box, atoms, interactions, trackers, constraints),
                        dt(dt), ncorrec(1) {resetbs();};
        void timestep();
        void setdt(flt newdt){dt=newdt;};
};

class CollectionGear5A : public Collection {
    // for use in fixed-E simulations
    protected:
        flt dt;
        uint ncorrec;
        vector<Vec> bs, cs;
        void resetbcs(){
            uint Natoms = atoms->size();
            bs.resize(Natoms, Vec::Zero());
            cs.resize(Natoms, Vec::Zero());
        }

    public:
        CollectionGear5A(sptr<Box> box, sptr<AtomGroup> atoms,
                const flt dt, uint ncorrectionsteps,
                vector<sptr<Interaction> > interactions=vector<sptr<Interaction> >(),
                vector<sptr<StateTracker> > trackers=vector<sptr<StateTracker> >(),
                vector<sptr<Constraint> > constraints=vector<sptr<Constraint> >()) :
            Collection(box, atoms, interactions, trackers, constraints),
                        dt(dt), ncorrec(ncorrectionsteps){resetbcs();};
        CollectionGear5A(sptr<Box> box, const flt dt,
                sptr<AtomGroup> atoms,
                vector<sptr<Interaction> > interactions=vector<sptr<Interaction> >(),
                vector<sptr<StateTracker> > trackers=vector<sptr<StateTracker> >(),
                vector<sptr<Constraint> > constraints=vector<sptr<Constraint> >()) :
                Collection(box, atoms, interactions, trackers, constraints),
                        dt(dt), ncorrec(1) {resetbcs();};
        void timestep();
        void setdt(flt newdt){dt=newdt;};
};

class CollectionGear6A : public Collection {
    // for use in fixed-E simulations
    protected:
        flt dt;
        uint ncorrec;
        vector<Vec> bs, cs, ds;
        void resetbcds(){
            uint Natoms = atoms->size();
            bs.clear(); cs.clear(); ds.clear();
            bs.resize(Natoms, Vec::Zero());
            cs.resize(Natoms, Vec::Zero());
            ds.resize(Natoms, Vec::Zero());
        }

    public:
        CollectionGear6A(sptr<Box> box, sptr<AtomGroup> atoms,
                const flt dt, uint ncorrectionsteps,
                vector<sptr<Interaction> > interactions=vector<sptr<Interaction> >(),
                vector<sptr<StateTracker> > trackers=vector<sptr<StateTracker> >(),
                vector<sptr<Constraint> > constraints=vector<sptr<Constraint> >()) :
            Collection(box, atoms, interactions, trackers, constraints),
                        dt(dt), ncorrec(ncorrectionsteps){resetbcds();};
        CollectionGear6A(sptr<Box> box, sptr<AtomGroup> atoms, const flt dt,
                vector<sptr<Interaction> > interactions=vector<sptr<Interaction> >(),
                vector<sptr<StateTracker> > trackers=vector<sptr<StateTracker> >(),
                vector<sptr<Constraint> > constraints=vector<sptr<Constraint> >()) :
                Collection(box, atoms, interactions, trackers, constraints),
                        dt(dt), ncorrec(1) {resetbcds();};
        void timestep();
        void setdt(flt newdt){dt=newdt;};
};

struct RK4data {
    Vec Kxa, Kxb, Kxc, Kxd, Kva, Kvb, Kvc, Kvd;
};

class CollectionRK4 : public Collection {
    // for use in fixed-E simulations
    protected:
        flt dt;
        vector<RK4data> data;

    public:
        CollectionRK4(sptr<Box> box, sptr<AtomGroup> ratoms, const flt dt,
                vector<sptr<Interaction> > interactions=vector<sptr<Interaction> >(),
                vector<sptr<StateTracker> > trackers=vector<sptr<StateTracker> >(),
                vector<sptr<Constraint> > constraints=vector<sptr<Constraint> >()) :
            Collection(box, ratoms, interactions,
                        trackers, constraints), dt(dt), data(ratoms->vec().size()){
<<<<<<< HEAD
                setForces();
                update_constraints();
                for(uint i=0; i<atoms->size(); ++i){
                    Atom& a = (*atoms)[i];
                    a.a = a.f / a.m;
                };
=======
                setForces(true);
>>>>>>> 3bc1130b
            };
        void timestep();
        void setdt(flt newdt){dt=newdt;};
};

class CollectionGear4NPH : public Collection {
    // for use in fixed-E, fixed-NPH simulations
    // Nose-Hoover, right?
    protected:
        flt dt;
        flt P, Q; // goal pressure, damping
        flt dV, ddV, dddV; // that's dV²/dt², dV/dt
        uint ncorrec;
        vector<Vec> bs;
        void resetbs(){
            bs.resize(atoms->size(), Vec::Zero());
        }

    public:
        CollectionGear4NPH(sptr<OriginBox> box, sptr<AtomGroup> atoms,
                const flt dt, const flt P,
                const flt Q, uint ncorrectionsteps,
                vector<sptr<Interaction> > interactions=vector<sptr<Interaction> >(),
                vector<sptr<StateTracker> > trackers=vector<sptr<StateTracker> >(),
                vector<sptr<Constraint> > constraints=vector<sptr<Constraint> >()) :
            Collection(box, atoms, interactions, trackers,
                        constraints), dt(dt), P(P), Q(Q), dV(0), ddV(0), dddV(0),
                        ncorrec(ncorrectionsteps){
                resetbs();
            };
        CollectionGear4NPH(sptr<OriginBox> box, sptr<AtomGroup> atoms,
                const flt dt, const flt P, const flt Q,
                vector<sptr<Interaction> > interactions=vector<sptr<Interaction> >(),
                vector<sptr<StateTracker> > trackers=vector<sptr<StateTracker> >(),
                vector<sptr<Constraint> > constraints=vector<sptr<Constraint> >()) :
                Collection(box, atoms, interactions, trackers, constraints),
                        dt(dt), P(P), Q(Q), dV(0), ddV(0), dddV(0), ncorrec(1) {resetbs();};
        void timestep();
        flt kinetic_energy();
        flt temp(bool minuscomv=true);
        flt Hamiltonian(){
            return kinetic_energy() + (Q/2*dV*dV) + potential_energy() + P*(boost::static_pointer_cast<OriginBox>(box)->V());
        }
        flt getdV(){return dV;};
        flt getddV(){return ddV;};
        void setdt(flt newdt){dt=newdt;};
};

class XRPSummer : public FPairXFunct {
    private:
        sptr<Box> box;
    public:
        flt xsum, rpxsum, vfsum, rfsum;
        XRPSummer(sptr<Box> box) : box(box), xsum(0), rpxsum(0), vfsum(0), rfsum(0){};
        virtual void run (ForcePairX*);
        inline void reset(){xsum = 0; rpxsum=0; vfsum=0; rfsum=0;};
};

class CollectionGear4NPT : public Collection {
    // for use in fixed-NPT simulations
    // Gaussian Constraint formulation
    public:
        flt dt;
        XRPSummer xrpsums;
        uint ncorrec;
        flt V1, V2, V3, chi, chixi;
        vector<Vec> xs1, xs2, xs3;
        vector<Vec> vs2, vs3;
        void resetbs(){
            uint Natoms = atoms->size();
            xs1.resize(Natoms, Vec::Zero());
            xs2.resize(Natoms, Vec::Zero());
            xs3.resize(Natoms, Vec::Zero());
            vs2.resize(Natoms, Vec::Zero());
            vs3.resize(Natoms, Vec::Zero());
            V1 = V2 = V3 = 0;
        }
        static vector<sptr<Interaction> > tointerpair(vector<sptr<InteractionPairsX> >&);

    public:
        CollectionGear4NPT(sptr<OriginBox> box, sptr<AtomGroup> atoms,
                const flt dt, uint ncorrectionsteps,
                vector<sptr<InteractionPairsX> > interactions=vector<sptr<InteractionPairsX> >(),
                vector<sptr<StateTracker> > trackers=vector<sptr<StateTracker> >(),
                vector<sptr<Constraint> > constraints=vector<sptr<Constraint> >()) :
            Collection(box, atoms, tointerpair(interactions), trackers,
                        constraints), dt(dt), xrpsums(box),
                        ncorrec(ncorrectionsteps), chi(0), chixi(0){
                resetbs();
            };
        CollectionGear4NPT(sptr<OriginBox> box, const flt dt,
                sptr<AtomGroup> atoms,
                vector<sptr<InteractionPairsX> > interactions=vector<sptr<InteractionPairsX> >(),
                vector<sptr<StateTracker> > trackers=vector<sptr<StateTracker> >(),
                vector<sptr<Constraint> > constraints=vector<sptr<Constraint> >()) :
            Collection(box, atoms, tointerpair(interactions),
                            trackers, constraints),
                    dt(dt), xrpsums(box), ncorrec(1), chi(0), chixi(0) {
                resetbs();
            };
        void setForces(bool constraints_and_a=true);
        void timestep();
};



class CollectionVerletNPT : public Collection {
    // From Toxvaerd 1993, PRE Vol. 47, No. 1, http://dx.doi.org/10.1103/PhysRevE.47.343
    // Parameter equivalences (in the form code: paper):
    // dof() or ndof: g
    // QT: g k T t_\eta^2
    // QP: N k T t_\xi^2
    // where N is the number of particles
    public:
        flt dt;
        flt eta, xidot, lastxidot, lastV;
        flt etasum; // for calculating the "hamiltonian"
        vector<Vec> vhalf;
        flt P, QP, T, QT, curP;
        void resetvhalf();

    public:
        CollectionVerletNPT(sptr<OriginBox> box, sptr<AtomGroup> atoms,
                const flt dt, const flt P,
                const flt QP, const flt T, const flt QT,
                vector<sptr<Interaction> > interactions=vector<sptr<Interaction> >(),
                vector<sptr<StateTracker> > trackers=vector<sptr<StateTracker> >(),
                vector<sptr<Constraint> > constraints=vector<sptr<Constraint> >()) :
            Collection(box, atoms, interactions, trackers, constraints),
            dt(dt), eta(0), xidot(0), lastxidot(0), lastV(box->V()), etasum(0), P(P),
            QP(QP), T(T), QT(QT), curP(0){resetvhalf();};
        void timestep();
        void setdt(flt newdt){dt=newdt;};


        void resetcomv(){Collection::resetcomv(); resetvhalf();};
        void resetL(){Collection::resetL(); resetvhalf();};
        void scaleVs(flt scaleby){Collection::scaleVs(scaleby); resetvhalf();};
        void scaleVelocitiesT(flt T){Collection::scaleVelocitiesT(T); resetvhalf();};
        void scaleVelocitiesE(flt E){Collection::scaleVelocitiesE(E); resetvhalf();};

        flt geteta(){return eta;};
        flt getxidot(){return xidot;};
        flt getP(){return curP;};
        Vec getvhalf(uint n){return vhalf[n];};

        // note that this is a constant of the motion, but not a real hamiltonian
        // and also only such at constant T
        flt Hamiltonian(){
			// regular energy
			flt H = kinetic_energy() + potential_energy();

			if(QT > 0){
				flt gkT = dof()*T;
				H +=gkT*etasum;
				H+= eta*eta*QT/2;
			}
			return H;
		}
};

struct Event {
    flt t; // when it will occur
    AtomID a; // Atom 1
    AtomID b; // Atom 2

    bool operator<(const Event& other ) const {
        if (t < other.t) { return true;};
        if (t > other.t) { return false;};
        if (a < other.a) { return true;};
        if (a > other.a) { return false;};
        if (b < other.b) { return true;};
        return false;
    };

};

flt get_max(vector<flt> v){
    flt mx = 0.0;
    for(vector<flt>::iterator it=v.begin(); it != v.end(); ++it){
        if(*it > mx) mx = *it;
    }
    return mx;
};

/** Collision-Driven Brownian-Dynamics

\example hardspheres.cpp
*/
class CollectionCDBDgrid : public Collection {
    public:
        flt T;
        flt dt, curt;
        long long numevents;
        set<Event> events; // note that this a sorted binary tree
        vector<flt> atomsizes; /// diameters
        flt edge_epsilon;

        void reset_events(bool force=true);
        void line_advance(flt deltat);

        Grid grid;
        flt gridt; // when it was updated

        Event next_event(AtomID a);

    public:
        CollectionCDBDgrid(sptr<OriginBox> box, sptr<AtomGroup> atoms,
                const flt dt, const flt T,
                vector<flt> sizes = vector<flt>(),
                vector<sptr<Interaction> > interactions=vector<sptr<Interaction> >(),
                vector<sptr<StateTracker> > trackers=vector<sptr<StateTracker> >(),
                vector<sptr<Constraint> > constraints=vector<sptr<Constraint> >()) :
            Collection(box, atoms, interactions, trackers, constraints),
            T(T), dt(dt), curt(0), numevents(0), atomsizes(sizes), edge_epsilon(1e-8),
            grid(box, atoms, get_max(sizes) * (1 + edge_epsilon*10), 2.0),
            gridt(0) {
            assert(atomsizes.size() == atoms->size());
        };
        CollectionCDBDgrid(sptr<OriginBox> box, sptr<AtomGroup> atoms, const flt dt, const flt T,
                flt sizes,
                vector<sptr<Interaction> > interactions=vector<sptr<Interaction> >(),
                vector<sptr<StateTracker> > trackers=vector<sptr<StateTracker> >(),
                vector<sptr<Constraint> > constraints=vector<sptr<Constraint> >()) :
            Collection(box, atoms, interactions, trackers, constraints),
            T(T), dt(dt), curt(0), numevents(0), atomsizes(atoms->size(), sizes),
            edge_epsilon(1e-8),
            grid(box, atoms, sizes * (1 + edge_epsilon*10), 2.0), gridt(0) {
            assert(atomsizes.size() == atoms->size());
        };

        void update_grid(bool force=true);
        Grid &get_grid(){return grid;};
        flt get_epsilon(){return edge_epsilon;};
        void set_epsilon(flt eps){edge_epsilon = eps;};
        void reset_velocities();
        bool take_step(flt tlim=-1); // returns true if it collides, false if it hits the tlim
        void timestep();
        long long events_processed(){return numevents;}; // only counts collision-type events
};

/// Collision-Driven Brownian-Dynamics
class CollectionCDBD : public Collection {
    protected:
        flt T;
        flt dt, curt;
        long long numevents;
        set<Event> events; // note that this a sorted binary tree
        vector<flt> atomsizes; /// diameters

        void reset_events();
        void line_advance(flt deltat);

    public:
        CollectionCDBD(sptr<OriginBox> box, sptr<AtomGroup> atoms,
                const flt dt, const flt T,
                vector<flt> sizes = vector<flt>(),
                vector<sptr<Interaction> > interactions=vector<sptr<Interaction> >(),
                vector<sptr<StateTracker> > trackers=vector<sptr<StateTracker> >(),
                vector<sptr<Constraint> > constraints=vector<sptr<Constraint> >()) :
            Collection(box, atoms, interactions, trackers, constraints),
            T(T), dt(dt), curt(0), numevents(0), atomsizes(sizes) {
            assert(atomsizes.size() == atoms->size());
        };
        CollectionCDBD(sptr<OriginBox> box, sptr<AtomGroup> atoms,
                const flt dt, const flt T, flt sizes,
                vector<sptr<Interaction> > interactions=vector<sptr<Interaction> >(),
                vector<sptr<StateTracker> > trackers=vector<sptr<StateTracker> >(),
                vector<sptr<Constraint> > constraints=vector<sptr<Constraint> >()) :
            Collection(box, atoms, interactions, trackers, constraints),
            T(T), dt(dt), curt(0), numevents(0), atomsizes(atoms->size(), sizes) {
            assert(atomsizes.size() == atoms->size());
        };

        void reset_velocities();
        bool take_step(flt tlim=-1); // returns true if it collides, false if it hits the tlim
        void timestep();
        long long events_processed(){return numevents;}; // only counts collision-type events
};
#endif<|MERGE_RESOLUTION|>--- conflicted
+++ resolved
@@ -28,21 +28,15 @@
         //! To be called immediately after setting particle positions and velocities; lets
         //! `StateTracker` instances stay updated automatically
         void update_trackers();
-<<<<<<< HEAD
         
         //! To be called approximately after forces have been set. Constraints will typically
         //! set forces / velocities in some direction to zero, so `update_constraints` should be
         //! called after all forces have been set, and any external velocity changes have been made.
-        void update_constraints();
-        virtual flt setForcesGetPressure(bool seta=true);
-
-=======
         void update_constraint_positions();
         void update_constraint_velocities();
         void update_constraint_forces();
         virtual flt setForcesGetPressure(bool constraints_and_a=true);
-        
->>>>>>> 3bc1130b
+
     public:
         Collection(sptr<Box> box,
             sptr<AtomGroup> atoms,
@@ -52,19 +46,13 @@
             bool should_initialize=true);
 
         virtual void initialize();
-<<<<<<< HEAD
 
         //Timestepping Methods /////////////////////////////////////////////////////////////////////
         //! Set forces. This should be called at the beginning of the simulation, and will also be
         //! called by timestep()
-        virtual void setForces(bool seta=true);
+        virtual void setForces(bool constraints_and_a=true);
         
         //! Take one step forward in time
-=======
-        
-        //Timestepping
-        virtual void setForces(bool constraints_and_a=true);
->>>>>>> 3bc1130b
         virtual void timestep()=0;
         
         //! Total degrees of freedom. This takes into account constraints, and whether the
@@ -83,36 +71,24 @@
         inline Vec com(){return atoms->com();};
         inline Vec comv(){return atoms->comv();};
         #ifdef VEC3D
-<<<<<<< HEAD
         //! Shortcut to `AtomGroup` method of the same name
-        inline Vec angmomentum(const Vec &loc){return atoms->angmomentum(loc, *box);};
+        inline Vec angmomentum(const Vec &loc){return atoms->angmomentum(loc);};
         //! Shortcut to `AtomGroup` method of the same name
-        inline Vec angmomentum(){return atoms->angmomentum(com(), *box);};
+        inline Vec angmomentum(){return atoms->angmomentum(com());};
         #elif defined VEC2D
         //! Shortcut to `AtomGroup` method of the same name
-        inline flt angmomentum(const Vec &loc){return atoms->angmomentum(loc, *box);};
+        inline flt angmomentum(const Vec &loc){return atoms->angmomentum(loc);};
         //! Shortcut to `AtomGroup` method of the same name
-        inline flt angmomentum(){return atoms->angmomentum(com(), *box);};
-=======
-        inline Vec angmomentum(const Vec &loc){return atoms->angmomentum(loc);};
-        inline Vec angmomentum(){return atoms->angmomentum(com());};
-        #elif defined VEC2D
-        inline flt angmomentum(const Vec &loc){return atoms->angmomentum(loc);};
         inline flt angmomentum(){return atoms->angmomentum(com());};
->>>>>>> 3bc1130b
         #endif
         flt gyradius(); // Radius of gyration
         virtual ~Collection(){};
         
         //! Shortcut to `AtomGroup` method of the same name
         void resetcomv(){atoms->resetcomv();};
-<<<<<<< HEAD
         //! Shortcut to `AtomGroup` method of the same name
-        void resetL(){atoms->resetL(*box);};
+        void resetL(){atoms->resetL();};
         //! Scale all velocities by a factor
-=======
-        void resetL(){atoms->resetL();};
->>>>>>> 3bc1130b
         void scaleVs(flt scaleby);
         //! Scale all velocities to get to a specific temperature
         void scaleVelocitiesT(flt T, bool minuscomv=true);
@@ -363,64 +339,6 @@
         void setdt(flt newdt){dt=newdt;};
 };
 
-<<<<<<< HEAD
-class CollectionConjGradient : public Collection {
-    // over-damped simulation, v = gamma * f
-    protected:
-        flt dt;
-
-    public:
-        CollectionConjGradient(sptr<Box> box, sptr<AtomGroup> atoms,
-                const flt dt,
-                vector<sptr<Interaction> > interactions=vector<sptr<Interaction> >(),
-                vector<sptr<StateTracker> > trackers=vector<sptr<StateTracker> >(),
-                vector<sptr<Constraint> > constraints=vector<sptr<Constraint> >()) :
-            Collection(box, atoms, interactions, trackers, constraints),
-                dt(dt){};
-        void timestep();
-        void timestepNewton();
-        void reset();
-        void setdt(flt newdt){dt=newdt;};
-};
-
-class CollectionConjGradientBox : public Collection {
-    // Conjugate-Gradient energy minimization, with
-    // H = H0(x₁, x₂, …, L) + P V
-    // More specifically, we take the Nose-Hoover NPH hamiltonian,
-    // H = ½m V^⅔ Σṡᵢ² + ½Q V̇² + U(V^⅓ ⃗sᵢ…) + P₀ V
-    // and E = U(V^⅓ ⃗sᵢ…) + P₀ V
-    // We minimize using ⃗sᵢ and ln V as the two variables
-    /// NOTE: this CANNOT be used with neighbor lists, as it modifies
-    /// the box size as it goes; either that, or you have to update
-    /// the neighbor list more carefully each time.
-    protected:
-        flt dt;
-        flt P0, kappaV;
-        flt hV, FV, lastFV, dV;
-        flt maxdV;
-
-    public:
-        CollectionConjGradientBox(sptr<OriginBox> box, sptr<AtomGroup> atoms,
-                const flt dt, const flt P0, const flt kappaV=1.0,
-                vector<sptr<Interaction> > interactions=vector<sptr<Interaction> >(),
-                vector<sptr<StateTracker> > trackers=vector<sptr<StateTracker> >(),
-                vector<sptr<Constraint> > constraints=vector<sptr<Constraint> >()) :
-            Collection(box, atoms, interactions, trackers, constraints),
-                dt(dt), P0(P0), kappaV(kappaV), hV(0), FV(0), lastFV(0), dV(0),
-                maxdV(-1){};
-
-        flt kinetic_energy();
-
-        void timestep();
-        void timestepBox();
-        void timestepAtoms();
-        void reset();
-        void resize(flt V);
-        void setdt(flt newdt){dt=newdt; reset();};
-        void setP(flt P){P0 = P; reset();};
-        void setMaxdV(flt diff){maxdV = diff;};
-};
-
 /**
 Conjugate-Gradient energy minimization.
 
@@ -428,10 +346,6 @@
 */
 class CollectionNLCG : public Collection {
     // Conjugate-Gradient energy minimization, with
-=======
-class collectionNLCG : public collection {
-    // Conjugate-Gradient energy minimization, with 
->>>>>>> 3bc1130b
     // H = H0(x₁, x₂, …, L) + P V
     // More specifically, we take the Nose-Hoover NPH hamiltonian,
     // H = ½m V^⅔ Σṡᵢ² + ½Q V̇² + U(V^⅔ ⃗sᵢ…) + P₀ V
@@ -478,15 +392,9 @@
         flt kinetic_energy();  // Note: masses are ignored
         flt pressure();
         flt Hamiltonian();
-<<<<<<< HEAD
-        void setForces(bool seta=true){setForces(seta,true);};
-        void setForces(bool seta, bool setV);
-
-=======
         void setForces(bool constraints_and_a=true){setForces(constraints_and_a,true);};
         void setForces(bool constraints_and_a, bool setV);
-        
->>>>>>> 3bc1130b
+
         void timestep();
         void descend(); // use steepest descent
         void reset();
@@ -809,16 +717,7 @@
                 vector<sptr<Constraint> > constraints=vector<sptr<Constraint> >()) :
             Collection(box, ratoms, interactions,
                         trackers, constraints), dt(dt), data(ratoms->vec().size()){
-<<<<<<< HEAD
-                setForces();
-                update_constraints();
-                for(uint i=0; i<atoms->size(); ++i){
-                    Atom& a = (*atoms)[i];
-                    a.a = a.f / a.m;
-                };
-=======
                 setForces(true);
->>>>>>> 3bc1130b
             };
         void timestep();
         void setdt(flt newdt){dt=newdt;};
