#ifndef COLLECTION_H
#define COLLECTION_H

#include "vecrand.hpp"
#include "interaction.hpp"
#include "constraints.hpp"
#include <cstdio>
#include <vector>
#include <set>
#include <boost/shared_ptr.hpp>


/*!
A "collection" of atoms, the box, and an integrator. Provides general simulation time-stepping as
well as statistical tracking.

The most useful method is timestep(), which takes one step forward in time; this is defined
by each subclass separately, as each subclass uses a different integration scheme.
*/
class Collection : public boost::enable_shared_from_this<Collection> {
    protected:
        sptr<Box> box;
        sptr<AtomGroup> atoms;
        vector<sptr<Interaction> > interactions;
        vector<sptr<StateTracker> > trackers;
        vector<sptr<Constraint> > constraints;
        
        //! To be called immediately after setting particle positions and velocities; lets
        //! `StateTracker` instances stay updated automatically
        void update_trackers();
        
        //! To be called approximately after forces have been set. Constraints will typically
        //! set forces / velocities in some direction to zero, so `update_constraints` should be
        //! called after all forces have been set, and any external velocity changes have been made.
        void update_constraints();
        virtual flt setForcesGetPressure(bool seta=true);

    public:
        Collection(sptr<Box> box,
            sptr<AtomGroup> atoms,
            vector<sptr<Interaction> > interactions=vector<sptr<Interaction> >(),
            vector<sptr<StateTracker> > trackers=vector<sptr<StateTracker> >(),
            vector<sptr<Constraint> > constraints=vector<sptr<Constraint> >(),
            bool should_initialize=true);

        virtual void initialize();

        //Timestepping Methods /////////////////////////////////////////////////////////////////////
        //! Set forces. This should be called at the beginning of the simulation, and will also be
        //! called by timestep()
        virtual void setForces(bool seta=true);
        
        //! Take one step forward in time
        virtual void timestep()=0;
        
        //! Total degrees of freedom. This takes into account constraints, and whether the
        //! center-of-mass is free.
        flt dof();

        //Statistical Methods //////////////////////////////////////////////////////////////////////
        flt potential_energy();
        //! Total energy, including both potential and kinetic
        flt energy();
        virtual flt temp(bool minuscomv=true);
        virtual flt kinetic_energy(){return atoms->kinetic_energy();};
        virtual flt virial();
        virtual flt pressure();
        sptr<Box> getbox(){return box;};
        inline Vec com(){return atoms->com();};
        inline Vec comv(){return atoms->comv();};
        #ifdef VEC3D
        //! Shortcut to `AtomGroup` method of the same name
        inline Vec angmomentum(const Vec &loc){return atoms->angmomentum(loc, *box);};
        //! Shortcut to `AtomGroup` method of the same name
        inline Vec angmomentum(){return atoms->angmomentum(com(), *box);};
        #elif defined VEC2D
        //! Shortcut to `AtomGroup` method of the same name
        inline flt angmomentum(const Vec &loc){return atoms->angmomentum(loc, *box);};
        //! Shortcut to `AtomGroup` method of the same name
        inline flt angmomentum(){return atoms->angmomentum(com(), *box);};
        #endif
        flt gyradius(); // Radius of gyration
        virtual ~Collection(){};
        
        //! Shortcut to `AtomGroup` method of the same name
        void resetcomv(){atoms->resetcomv();};
        //! Shortcut to `AtomGroup` method of the same name
        void resetL(){atoms->resetL(*box);};
        //! Scale all velocities by a factor
        void scaleVs(flt scaleby);
        //! Scale all velocities to get to a specific temperature
        void scaleVelocitiesT(flt T, bool minuscomv=true);
        //! Scale all velocities to get to a specific total energy
        void scaleVelocitiesE(flt E);

        void addInteraction(sptr<Interaction> inter){
            interactions.push_back(inter);
            update_trackers();
        };
        void addTracker(sptr<StateTracker> track){
            trackers.push_back(track);
            update_trackers();
        };
        void addConstraint(sptr<Constraint> c){
            constraints.push_back(c);
            update_trackers();
        };
        void add(sptr<Interaction> a){addInteraction(a);};
        void add(sptr<StateTracker> a){addTracker(a);};
        void add(sptr<Constraint> a){addConstraint(a);};

        vector<sptr<Interaction> > getInteractions(){return interactions;};

        uint numInteraction(){ return (uint) interactions.size();};
};

//! A "static" collection, that doesn't move.
class StaticCollec : public Collection {
    public:
        StaticCollec(sptr<Box> box, sptr<AtomGroup> atoms,
            vector<sptr<Interaction> > interactions=vector<sptr<Interaction> >(),
            vector<sptr<StateTracker> > trackers=vector<sptr<StateTracker> >(),
            vector<sptr<Constraint> > constraints=vector<sptr<Constraint> >())
                            : Collection(box, atoms, interactions, trackers, constraints){};
        
        //! Does nothing; a no-op.
        virtual void timestep(){};
        void update(){update_trackers(); update_constraints();};
};

//! A collection with a "solvent", using the Langevin equation.
/*! The Langevin Equation ((modified with \f$\vec{f}\f$):

\f$\dot{\vec{p}} = - \xi \vec{p} + \vec{f} + \overset{\circ}{\vec{p}}\f$

Where \f$- \xi \vec{p}\f$ is a drag term, \f$\overset{\circ}{\vec{p}}\f$ is a "random force"
term, and \f$\vec{f}\f$ is the standard force term. When \f$\vec{f} = \vec{0}\f$, particles undergo
Brownian motion, with \f$\xi = \frac{k_B T}{m D}\f$.

This particular algorithm is from Allen and Tildesley, p. 263:

\f$
\begin{align*}
\vec{r}\left(t+\delta t\right)) & =\vec{r}\left(t\right)+c_{1}\delta t\vec{v}\left(t\right)+c_{2}\delta t^{2}\vec{a}\left(t\right)+\delta r^{G}\\
\vec{v}\left(t+\delta t\right) & =c_{0}v\left(t\right)+\left(c_{1}-c_{2}\right)\delta t\vec{a}\left(t\right)+c_{2}\delta t\vec{a}\left(t+\delta t\right)+\delta v^{G}
\end{align*}
\f$

where

\f$
\begin{align*}
c_0 & = e^{- \xi \delta t} &
c_1 & = \frac{1 - c_0}{\xi \delta t} &
c_2 & = \frac{1 - c_1}{\xi \delta t}
\end{align*}
\f$

There are expansions for all 3; see Allen and Tildesley page 261.

\f$\delta r^G\f$ and \f$\delta v^G\f$ are drawn from correlated Gaussian distributions, with

\f$
\begin{align*}
\sigma_{r}^{2} & =\left(\xi dt\right)^{-1}\left[2-\left(\xi dt\right)^{-1}\left(3-4e^{-\xi dt}+e^{-2\xi dt}\right)\right]\\
\sigma_{v}^{2} & =1-e^{-2\xi dt}\\
c_{rv} & =\frac{\left(1-e^{-\xi dt}\right)^{2}}{\xi dt\sigma_{r}\sigma_{v}}
\end{align*}
\f$

Those are the unitless versions, multiply by \f$\frac{\delta t^2 k_B T}{m}\f$, \f$\frac{k_B
T}{m}\f$, and \f$\frac{\delta t k_B T}{m}\f$ respectively to get the unit-full versions in the book

*/
class CollectionSol : public Collection {
    protected:
        //! The random number generator
        BivariateGauss gauss;
        flt dt;
        //! Damping coefficient, \f$\xi\f$
        flt damping;
<<<<<<< HEAD
        //! desired temperature
        flt desT;
        //! note that this is sigmar/sqrt(T/m), same for sigmav
        //! corr is unitless, and correct
        flt sigmar, sigmav, corr;
        flt c0, c1, c2;
        //! Set c0, c1, c2, sigmar, sigmav, corr from desT, dt, and damping
=======
        flt forcemag;
        flt desT; // desired temperature
        flt sigmar, sigmav, corr; // note that this is sigmar/sqrt(T/m), same for sigmav
                                  // corr is unitless, and correct
        flt c0, c1, c2; // from Allen and Tildesley
>>>>>>> e44f0d40
        void setCs();

    public:
        CollectionSol(
                //! Box for the atoms
                sptr<Box> box,
                //! The atoms
                sptr<AtomGroup> atoms,
                //! The timestep \f$\delta t\f$
                const flt dt,
                //! Damping coefficient, \f$\xi\f$
                const flt damping, 
                //! The desired temperature \f$T\f$
                const flt desiredT,
                //! The interactions, other than brownian motion. These provide \f$\vec{f}\f$.
                vector<sptr<Interaction> > interactions=vector<sptr<Interaction> >(),
                //! Trackers, such as a neighborlist
                vector<sptr<StateTracker> > trackers=vector<sptr<StateTracker> >(),
                //! Constraints
                vector<sptr<Constraint> > constraints=vector<sptr<Constraint> >());
        //! Change the desired damping coefficient \f$\xi\f$ or temperature \f$T\f$.
        void changeT(const flt damp, const flt desiredT){
<<<<<<< HEAD
            damping = damp; desT = desiredT; setCs();};
        //! Change the timestep \f$\delta t\f$.
=======
            damping = damp; forcemag=damp; desT = desiredT; setCs();};
        void changeMag(const flt damp, const flt fmag, const flt desiredT){
            damping = damp; forcemag=fmag; desT = desiredT; setCs();};
>>>>>>> e44f0d40
        void setdt(const flt newdt){dt = newdt; setCs();};
        void timestep();
        //void seed(uint n){gauss.seed(n);};
        //void seed(){gauss.seed();};
};

//! A damped collection, equivalent to `CollectionSol` but without the random forces.
/*! Uses the Langevin Equation (modified with \f$\vec{f}\f$):

\f$\dot{\vec{p}} = - \xi \vec{p} + \vec{f} + \overset{\circ}{\vec{p}}\f$

Except that here, we use \f$\overset{\circ}{\vec{p}} = 0\f$.
*/
class CollectionDamped : public Collection {

    protected:
        flt dt;
        flt damping;
        flt c0, c1, c2;
        void setCs();

    public:
        CollectionDamped(sptr<Box> box, sptr<AtomGroup> atoms,
                const flt dt, const flt damping,
                vector<sptr<Interaction> > interactions=vector<sptr<Interaction> >(),
                vector<sptr<StateTracker> > trackers=vector<sptr<StateTracker> >(),
                vector<sptr<Constraint> > constraints=vector<sptr<Constraint> >());
        void changeDamp(const flt damp){
            damping = damp; setCs();};
        void setdt(const flt newdt){dt = newdt; setCs();};
        void timestep();
};

/*! for use in solution, with damped forces and random forces.
  * 
  * This uses the same physics as `CollectionSol`, but a different algorithm from Honeycutt and Thirumalai.
  * 
  * Note that the Honeycutt and Thirumalai algorithm is flawed, and this fixes it to some degree.
  *
  * Treats Atom.f as the "configurational force", and Atom.a as
  * the acceleration due to Atom.f + random force.
  * Note that d²r/dt² = Atom.f + random force (- damping*v), but we
  * don't include that.
  *
  * 1) find positions: (x0,v0,a0,f0) -> (x, v, a, f)
  *         sets Atom.x from previous force, velocity, and position
  *         x = x0 + dt v0 + 1/2 dt^2 a0 - damping*dt²/2m * v0
  * 2) intermediate v: (v0,f0) -> (v1, f0)
  *         v1 = damped(v0) +  dt/2 f0/m
  *                 where damped(vo) = v0*(1-h*damping/2m + (h*damping/m)²/4)
  * 3) setForces(): (x, f0) -> (x,f)
  *         reset and set the forces
  *         f = grad(V(x))
  * 4) Acceleration: (f, a0) -> (f, a1)
  *         a1 = f/m + gaussian
  *         set acceleration given the forces, adding in random pieces, no damping
  * 5) Finish v and a: (v1, f, a1) -> (v, f, a)
  *         v = v1 + dt/2 a1
  *

 **/
class CollectionSolHT : public Collection {
    protected:
        flt dt;
        flt damping;
        flt desT; // desired temperature
        GaussVec gauss;
        void setGauss();

    public:
        CollectionSolHT(sptr<Box> box, sptr<AtomGroup> atoms,
                const flt dt, const flt damping, const flt desiredT,
                vector<sptr<Interaction> > interactions=vector<sptr<Interaction> >(),
                vector<sptr<StateTracker> > trackers=vector<sptr<StateTracker> >(),
                vector<sptr<Constraint> > constraints=vector<sptr<Constraint> >());
        void changeT(const flt newdt, const flt damp, const flt desiredT){
            dt = newdt; damping = damp; desT = desiredT; setGauss();};
        void timestep();
        //void seed(uint n){gauss.seed(n);};
        //void seed(){gauss.seed();};
};

/**
\example LJatoms.cpp
\example LJ.py
\example polymer.py
*/
class CollectionVerlet : public Collection {
    // for use in fixed-E simulations
    protected:
        flt dt;

    public:
        CollectionVerlet(sptr<Box> box, sptr<AtomGroup> atoms, const flt dt,
                vector<sptr<Interaction> > interactions=vector<sptr<Interaction> >(),
                vector<sptr<StateTracker> > trackers=vector<sptr<StateTracker> >(),
                vector<sptr<Constraint> > constraints=vector<sptr<Constraint> >()) :
            Collection(box, atoms, interactions, trackers, constraints), dt(dt){};
        void timestep();
        void setdt(flt newdt){dt=newdt;};
};

class CollectionOverdamped : public Collection {
    // over-damped simulation, v = gamma * f
    protected:
        flt dt, gamma;

    public:
        CollectionOverdamped(sptr<Box> box, sptr<AtomGroup> atoms,
                const flt dt, const flt gamma=1.0,
                vector<sptr<Interaction> > interactions=vector<sptr<Interaction> >(),
                vector<sptr<StateTracker> > trackers=vector<sptr<StateTracker> >(),
                vector<sptr<Constraint> > constraints=vector<sptr<Constraint> >()) :
            Collection(box, atoms, interactions, trackers, constraints),
                dt(dt), gamma(gamma){};
        void timestep();
        void setdt(flt newdt){dt=newdt;};
};

class CollectionConjGradient : public Collection {
    // over-damped simulation, v = gamma * f
    protected:
        flt dt;

    public:
        CollectionConjGradient(sptr<Box> box, sptr<AtomGroup> atoms,
                const flt dt,
                vector<sptr<Interaction> > interactions=vector<sptr<Interaction> >(),
                vector<sptr<StateTracker> > trackers=vector<sptr<StateTracker> >(),
                vector<sptr<Constraint> > constraints=vector<sptr<Constraint> >()) :
            Collection(box, atoms, interactions, trackers, constraints),
                dt(dt){};
        void timestep();
        void timestepNewton();
        void reset();
        void setdt(flt newdt){dt=newdt;};
};

class CollectionConjGradientBox : public Collection {
    // Conjugate-Gradient energy minimization, with
    // H = H0(x₁, x₂, …, L) + P V
    // More specifically, we take the Nose-Hoover NPH hamiltonian,
    // H = ½m V^⅔ Σṡᵢ² + ½Q V̇² + U(V^⅓ ⃗sᵢ…) + P₀ V
    // and E = U(V^⅓ ⃗sᵢ…) + P₀ V
    // We minimize using ⃗sᵢ and ln V as the two variables
    /// NOTE: this CANNOT be used with neighbor lists, as it modifies
    /// the box size as it goes; either that, or you have to update
    /// the neighbor list more carefully each time.
    protected:
        flt dt;
        flt P0, kappaV;
        flt hV, FV, lastFV, dV;
        flt maxdV;

    public:
        CollectionConjGradientBox(sptr<OriginBox> box, sptr<AtomGroup> atoms,
                const flt dt, const flt P0, const flt kappaV=1.0,
                vector<sptr<Interaction> > interactions=vector<sptr<Interaction> >(),
                vector<sptr<StateTracker> > trackers=vector<sptr<StateTracker> >(),
                vector<sptr<Constraint> > constraints=vector<sptr<Constraint> >()) :
            Collection(box, atoms, interactions, trackers, constraints),
                dt(dt), P0(P0), kappaV(kappaV), hV(0), FV(0), lastFV(0), dV(0),
                maxdV(-1){};

        flt kinetic_energy();

        void timestep();
        void timestepBox();
        void timestepAtoms();
        void reset();
        void resize(flt V);
        void setdt(flt newdt){dt=newdt; reset();};
        void setP(flt P){P0 = P; reset();};
        void setMaxdV(flt diff){maxdV = diff;};
};

/**
Conjugate-Gradient energy minimization.

\example packer.cpp
*/
class CollectionNLCG : public Collection {
    // Conjugate-Gradient energy minimization, with
    // H = H0(x₁, x₂, …, L) + P V
    // More specifically, we take the Nose-Hoover NPH hamiltonian,
    // H = ½m V^⅔ Σṡᵢ² + ½Q V̇² + U(V^⅔ ⃗sᵢ…) + P₀ V
    // and E = U(V^⅔ ⃗sᵢ…) + P₀ V
    // We minimize using ⃗sᵢ and κ ln V as the dN+1 variables

    public:
        // Parameters
        flt dt;
        flt seceps;
        uint secmax;
        flt kappa;
        flt alphamax, afrac, dxmax, stepmax, kmax;

        // Goal pressure
        flt P0;

        // To keep between iterations
        flt Knew;
        flt k;
        flt vl, fl, al;

        // For tracking purposes
        flt alpha, beta, betaused, dxsum, alphavmax, maxdV;
        uint sec;

        void stepx(flt dx);
        flt getLsq();
        flt fdota();
        flt fdotf();
        flt fdotv();
        flt vdotv();
        //~ void resizedl(flt dl);

    public:
        CollectionNLCG(sptr<OriginBox> box, sptr<AtomGroup> atoms,
                const flt dt, const flt P0,
                vector<sptr<Interaction> > interactions=vector<sptr<Interaction> >(),
                vector<sptr<StateTracker> > trackers=vector<sptr<StateTracker> >(),
                vector<sptr<Constraint> > constraints=vector<sptr<Constraint> >(),
                const flt kappa=10.0, const flt kmax=1000,
                const uint secmax=40, const flt seceps = 1e-20);

        flt kinetic_energy();  // Note: masses are ignored
        flt pressure();
        flt Hamiltonian();
        void setForces(bool seta=true){setForces(seta,true);};
        void setForces(bool seta, bool setV);

        void timestep();
        void descend(); // use steepest descent
        void reset();
        void resize(flt V);

        void setdt(flt newdt){dt=newdt; reset();};
        void setP(flt P){P0 = P; reset();};
        void setkappa(flt k){kappa=k; reset();};
        void setamax(flt a){alphamax=a;};
        void setafrac(flt a){afrac=a;};
        void setdxmax(flt d){dxmax=d;};
        void setstepmax(flt m){stepmax=m;};

};



class CollectionNLCGV : public Collection {
    // Conjugate-Gradient energy minimization, with
    // and E = U(⃗rᵢ…)

    public:
        // Parameters
        flt dt; // initial step attempt
        flt seceps;
        uint secmax;

        // secmax is the max number of iterations within a timestep
        // seceps is the minimum alpha * v before we call it "close enough"
        flt alphamax, afrac, dxmax, stepmax, kmax;
        // alpha is how much larger the next step is, proportionally
        // if alpha < afrac * dxsum, we break, its "close enough"
        // alphamax is the largest proportion
        // dxmax is the maximum "step" you take in one "timestep"; the full
        //    step is v * dxsum
        // stepmax is the largest v*dxsum allowed
        // We reset after kmax iterations

        // To keep between iterations
        flt Knew;
        flt k;
        flt vl, fl, al;

        // For tracking purposes
        flt alpha, beta, betaused, dxsum, alphavmax;
        // alpha is how much bigger one iteration is than the previous
        // beta is how much we use of the previous v
        // betaused is after we take into account 0 <= beta <= 1
        // dxsum is the total of alphas over a timestep; atoms move v*dxsum in one timestep
        // alphavmax = (last alpha) * sqrt(v dot v)
        uint sec;

        void stepx(flt dx);

        flt fdota();
        flt fdotf();
        flt fdotv();
        flt vdotv();
        //~ void resizedl(flt dl);

    public:
        CollectionNLCGV(sptr<Box> box, sptr<AtomGroup> atoms, const flt dt,
                vector<sptr<Interaction> > interactions=vector<sptr<Interaction> >(),
                vector<sptr<StateTracker> > trackers=vector<sptr<StateTracker> >(),
                vector<sptr<Constraint> > constraints=vector<sptr<Constraint> >(),
                const flt kmax=1000, const uint secmax=10,
                const flt seceps = 1e-4);

        flt pressure();

        void reset();
        void descend(); // use steepest descent
        void timestep();

        void setdt(flt newdt){dt=newdt; reset();};
        void setamax(flt a){alphamax=a;};
        void setafrac(flt a){afrac=a;};
        void setdxmax(flt d){dxmax=d;};
        void setstepmax(flt m){stepmax=m;};
};

flt solveCubic1(flt b, flt c, flt d){
    // from Wikipedia
    flt determ = (pow(2*pow(b,2) - 9*b*c + 27*d,2) - 4*pow(b*b - 3*c,3));
    if (determ < 0)
        printf("bad determ: %.4f\n", (double) determ);
    flt firstpartundercube = (2*pow(b,3) - 9*b*c + 27*d)/2;
    flt secondpartundercube = sqrt(determ)/2;
    if (firstpartundercube < secondpartundercube)
        printf("bad pairs under cube: %.4f < %.4f (%.4f)\n",
                    (double) firstpartundercube, (double) secondpartundercube,
                    (double) (firstpartundercube - secondpartundercube));
    flt cuberoot1=cbrt(firstpartundercube + secondpartundercube);
    flt cuberoot2=cbrt(firstpartundercube - secondpartundercube);
    return (-b/3) - (cuberoot1/3) - (cuberoot2/3);
}

template <typename T> int sgn(T val) {
    return (T(0) < val) - (val < T(0));
}

flt solveCubic(flt a1, flt a2, flt a3, flt closeto=0){
    // from numerical recipes
    flt Q = (a1*a1 - 3*a2)/9;
    flt Q3 = Q*Q*Q;
    flt R = ((2*a1*a1*a1) - (9*a1*a2) + 27*a3)/54;
    flt R2 = R*R;
    bool determ = (Q3 >= R2);
    if (determ){
        printf("Multiple Answers: %.4f, %.4f\n", (double) Q,(double) R);
        assert(!determ);
        flt theta = acos(R / sqrt(Q3));
        flt sqQ = -2*sqrt(Q);
        flt x1 = sqQ*cos(theta/3) - (a1/3);
        flt x2 = sqQ*cos((theta + (2*M_PI))/3) - (a1/3);
        flt x3 = sqQ*cos((theta + (4*M_PI))/3) - (a1/3);
        flt d1 = fabs(x1 - closeto);
        flt d2 = fabs(x2 - closeto);
        flt d3 = fabs(x3 - closeto);
        //~ printf("pi: %.4f\n", M_2_PI);
        //~ printf("theta %.4f : %.4f, %.4f, %.4f\n", theta,
                //~ theta/3, (theta + (2*M_PI))/3, (theta + (4*M_PI))/3);
        //~ printf("%.4f (%.4f), %.4f (%.4f), %.4f (%.4f)\n", x1,d1,x2,d2,x3,d3);

        //~ if(d1 < d2 and d1 < d3) return x1;
        //~ if(d2 < d1 and d2 < d3) return x2;
        //~ return x3;
        flt x;
        if(d1 < d2 and d1 < d3) x=x1;
        else if(d2 < d1 and d2 < d3) x=x2;
        else x=x3;

        #define tol 1e-3
        if(d1 > tol and d2 > tol and d3 > tol){
            printf("Multiple Answers: %.4f, %.4f\n", (double) Q,(double) R);
            //~ printf("pi: %.4f\n", M_2_PI);
            //~ printf("theta %.4f : %.4f, %.4f, %.4f\n", theta,
                //~ theta/3, (theta + (2*M_PI))/3, (theta + (4*M_PI))/3);
            printf("%.4f (%.4f), %.4f (%.4f), %.4f (%.4f) : %.4f\n",
                (double) x1,(double) d1,(double) x2,(double) d2,(double) x3,(double) d3, (double) x);
        }
        return x;
    }
    flt R2Q3 = cbrt(sqrt(R2 - Q3) + fabs(R));
    return -(sgn(R)*(R2Q3 + (Q/R2Q3))) - (a1/3);
}

class CollectionNoseHoover : public Collection {
    // NVT
    protected:
        flt dt, Q, T;
        flt xi, lns;

    public:
        CollectionNoseHoover(sptr<Box> box, sptr<AtomGroup> atoms,
                const flt dt, const flt Q, const flt T,
                vector<sptr<Interaction> > interactions=vector<sptr<Interaction> >(),
                vector<sptr<StateTracker> > trackers=vector<sptr<StateTracker> >(),
                vector<sptr<Constraint> > constraints=vector<sptr<Constraint> >()) :
            Collection(box, atoms, interactions, trackers, constraints),
            dt(dt), Q(Q), T(T){
                xi = 0; lns = 0;
            };
        void setdt(flt newdt){dt=newdt;};
        void setQ(flt newQ){Q=newQ;};
        void resetBath(){xi=0;lns=0;};

        void timestep();
        flt Hamiltonian();
        flt getxi(){return xi;};
        flt getlns(){return lns;};
};

class CollectionGaussianT : public Collection {
    // Gaussian Constraint thermostat
    // NVT
    protected:
        flt dt, Q;
        flt xi;
        flt setxi();

    public:
        CollectionGaussianT(sptr<Box> box, sptr<AtomGroup> atoms,
                const flt dt, const flt Q,
                vector<sptr<Interaction> > interactions=vector<sptr<Interaction> >(),
                vector<sptr<StateTracker> > trackers=vector<sptr<StateTracker> >(),
                vector<sptr<Constraint> > constraints=vector<sptr<Constraint> >()) :
            Collection(box, atoms, interactions, trackers, constraints),
            dt(dt), Q(Q), xi(0){};
        void setdt(flt newdt){dt=newdt;};
        void setQ(flt newQ){Q=newQ;};
        void setForces(bool seta=true){setForces(true,true);};
        void setForces(bool seta, bool setxi);
        void timestep();
};

class CollectionGear3A : public Collection {
    // for use in fixed-E simulations
    protected:
        flt dt;

    public:
        CollectionGear3A(sptr<Box> box, sptr<AtomGroup> atoms, const flt dt,
                vector<sptr<Interaction> > interactions=vector<sptr<Interaction> >(),
                vector<sptr<StateTracker> > trackers=vector<sptr<StateTracker> >(),
                vector<sptr<Constraint> > constraints=vector<sptr<Constraint> >()) :
            Collection(box, atoms, interactions, trackers, constraints), dt(dt){};
        void timestep();
        void setdt(flt newdt){dt=newdt;};
};

class CollectionGear4A : public Collection {
    // for use in fixed-E simulations
    protected:
        flt dt;
        uint ncorrec;
        vector<Vec> bs;
        void resetbs(){
            bs.resize(atoms->size(), Vec());
        }

    public:
        CollectionGear4A(sptr<Box> box, sptr<AtomGroup> atoms,
                const flt dt, uint ncorrectionsteps,
                vector<sptr<Interaction> > interactions=vector<sptr<Interaction> >(),
                vector<sptr<StateTracker> > trackers=vector<sptr<StateTracker> >(),
                vector<sptr<Constraint> > constraints=vector<sptr<Constraint> >()) :
            Collection(box, atoms, interactions, trackers,
                        constraints), dt(dt), ncorrec(ncorrectionsteps){
                resetbs();
            };
        CollectionGear4A(sptr<Box> box, sptr<AtomGroup> atoms,
                const flt dt,
                vector<sptr<Interaction> > interactions=vector<sptr<Interaction> >(),
                vector<sptr<StateTracker> > trackers=vector<sptr<StateTracker> >(),
                vector<sptr<Constraint> > constraints=vector<sptr<Constraint> >()) :
                Collection(box, atoms, interactions, trackers, constraints),
                        dt(dt), ncorrec(1) {resetbs();};
        void timestep();
        void setdt(flt newdt){dt=newdt;};
};

class CollectionGear5A : public Collection {
    // for use in fixed-E simulations
    protected:
        flt dt;
        uint ncorrec;
        vector<Vec> bs, cs;
        void resetbcs(){
            uint Natoms = atoms->size();
            bs.resize(Natoms, Vec());
            cs.resize(Natoms, Vec());
        }

    public:
        CollectionGear5A(sptr<Box> box, sptr<AtomGroup> atoms,
                const flt dt, uint ncorrectionsteps,
                vector<sptr<Interaction> > interactions=vector<sptr<Interaction> >(),
                vector<sptr<StateTracker> > trackers=vector<sptr<StateTracker> >(),
                vector<sptr<Constraint> > constraints=vector<sptr<Constraint> >()) :
            Collection(box, atoms, interactions, trackers, constraints),
                        dt(dt), ncorrec(ncorrectionsteps){resetbcs();};
        CollectionGear5A(sptr<Box> box, const flt dt,
                sptr<AtomGroup> atoms,
                vector<sptr<Interaction> > interactions=vector<sptr<Interaction> >(),
                vector<sptr<StateTracker> > trackers=vector<sptr<StateTracker> >(),
                vector<sptr<Constraint> > constraints=vector<sptr<Constraint> >()) :
                Collection(box, atoms, interactions, trackers, constraints),
                        dt(dt), ncorrec(1) {resetbcs();};
        void timestep();
        void setdt(flt newdt){dt=newdt;};
};

class CollectionGear6A : public Collection {
    // for use in fixed-E simulations
    protected:
        flt dt;
        uint ncorrec;
        vector<Vec> bs, cs, ds;
        void resetbcds(){
            uint Natoms = atoms->size();
            bs.clear(); cs.clear(); ds.clear();
            bs.resize(Natoms, Vec());
            cs.resize(Natoms, Vec());
            ds.resize(Natoms, Vec());
        }

    public:
        CollectionGear6A(sptr<Box> box, sptr<AtomGroup> atoms,
                const flt dt, uint ncorrectionsteps,
                vector<sptr<Interaction> > interactions=vector<sptr<Interaction> >(),
                vector<sptr<StateTracker> > trackers=vector<sptr<StateTracker> >(),
                vector<sptr<Constraint> > constraints=vector<sptr<Constraint> >()) :
            Collection(box, atoms, interactions, trackers, constraints),
                        dt(dt), ncorrec(ncorrectionsteps){resetbcds();};
        CollectionGear6A(sptr<Box> box, sptr<AtomGroup> atoms, const flt dt,
                vector<sptr<Interaction> > interactions=vector<sptr<Interaction> >(),
                vector<sptr<StateTracker> > trackers=vector<sptr<StateTracker> >(),
                vector<sptr<Constraint> > constraints=vector<sptr<Constraint> >()) :
                Collection(box, atoms, interactions, trackers, constraints),
                        dt(dt), ncorrec(1) {resetbcds();};
        void timestep();
        void setdt(flt newdt){dt=newdt;};
};

struct RK4data {
    Vec Kxa, Kxb, Kxc, Kxd, Kva, Kvb, Kvc, Kvd;
};

class CollectionRK4 : public Collection {
    // for use in fixed-E simulations
    protected:
        flt dt;
        vector<RK4data> data;

    public:
        CollectionRK4(sptr<Box> box, sptr<AtomGroup> ratoms, const flt dt,
                vector<sptr<Interaction> > interactions=vector<sptr<Interaction> >(),
                vector<sptr<StateTracker> > trackers=vector<sptr<StateTracker> >(),
                vector<sptr<Constraint> > constraints=vector<sptr<Constraint> >()) :
            Collection(box, ratoms, interactions,
                        trackers, constraints), dt(dt), data(ratoms->vec().size()){
                setForces();
                update_constraints();
                for(uint i=0; i<atoms->size(); ++i){
                    Atom& a = (*atoms)[i];
                    a.a = a.f / a.m;
                };
            };
        void timestep();
        void setdt(flt newdt){dt=newdt;};
};

class CollectionGear4NPH : public Collection {
    // for use in fixed-E, fixed-NPH simulations
    // Nose-Hoover, right?
    protected:
        flt dt;
        flt P, Q; // goal pressure, damping
        flt dV, ddV, dddV; // that's dV²/dt², dV/dt
        uint ncorrec;
        vector<Vec> bs;
        void resetbs(){
            bs.resize(atoms->size(), Vec());
        }

    public:
        CollectionGear4NPH(sptr<OriginBox> box, sptr<AtomGroup> atoms,
                const flt dt, const flt P,
                const flt Q, uint ncorrectionsteps,
                vector<sptr<Interaction> > interactions=vector<sptr<Interaction> >(),
                vector<sptr<StateTracker> > trackers=vector<sptr<StateTracker> >(),
                vector<sptr<Constraint> > constraints=vector<sptr<Constraint> >()) :
            Collection(box, atoms, interactions, trackers,
                        constraints), dt(dt), P(P), Q(Q), dV(0), ddV(0), dddV(0),
                        ncorrec(ncorrectionsteps){
                resetbs();
            };
        CollectionGear4NPH(sptr<OriginBox> box, sptr<AtomGroup> atoms,
                const flt dt, const flt P, const flt Q,
                vector<sptr<Interaction> > interactions=vector<sptr<Interaction> >(),
                vector<sptr<StateTracker> > trackers=vector<sptr<StateTracker> >(),
                vector<sptr<Constraint> > constraints=vector<sptr<Constraint> >()) :
                Collection(box, atoms, interactions, trackers, constraints),
                        dt(dt), P(P), Q(Q), dV(0), ddV(0), dddV(0), ncorrec(1) {resetbs();};
        void timestep();
        flt kinetic_energy();
        flt temp(bool minuscomv=true);
        flt Hamiltonian(){
            return kinetic_energy() + (Q/2*dV*dV) + potential_energy() + P*(boost::static_pointer_cast<OriginBox>(box)->V());
        }
        flt getdV(){return dV;};
        flt getddV(){return ddV;};
        void setdt(flt newdt){dt=newdt;};
};

class XRPSummer : public FPairXFunct {
    private:
        sptr<Box> box;
    public:
        flt xsum, rpxsum, vfsum, rfsum;
        XRPSummer(sptr<Box> box) : box(box), xsum(0), rpxsum(0), vfsum(0), rfsum(0){};
        virtual void run (ForcePairX*);
        inline void reset(){xsum = 0; rpxsum=0; vfsum=0; rfsum=0;};
};

class CollectionGear4NPT : public Collection {
    // for use in fixed-NPT simulations
    // Gaussian Constraint formulation
    public:
        flt dt;
        XRPSummer xrpsums;
        uint ncorrec;
        flt V1, V2, V3, chi, chixi;
        vector<Vec> xs1, xs2, xs3;
        vector<Vec> vs2, vs3;
        void resetbs(){
            uint Natoms = atoms->size();
            xs1.resize(Natoms, Vec());
            xs2.resize(Natoms, Vec());
            xs3.resize(Natoms, Vec());
            vs2.resize(Natoms, Vec());
            vs3.resize(Natoms, Vec());
            V1 = V2 = V3 = 0;
        }
        static vector<sptr<Interaction> > tointerpair(vector<sptr<InteractionPairsX> >&);

    public:
        CollectionGear4NPT(sptr<OriginBox> box, sptr<AtomGroup> atoms,
                const flt dt, uint ncorrectionsteps,
                vector<sptr<InteractionPairsX> > interactions=vector<sptr<InteractionPairsX> >(),
                vector<sptr<StateTracker> > trackers=vector<sptr<StateTracker> >(),
                vector<sptr<Constraint> > constraints=vector<sptr<Constraint> >()) :
            Collection(box, atoms, tointerpair(interactions), trackers,
                        constraints), dt(dt), xrpsums(box),
                        ncorrec(ncorrectionsteps), chi(0), chixi(0){
                resetbs();
            };
        CollectionGear4NPT(sptr<OriginBox> box, const flt dt,
                sptr<AtomGroup> atoms,
                vector<sptr<InteractionPairsX> > interactions=vector<sptr<InteractionPairsX> >(),
                vector<sptr<StateTracker> > trackers=vector<sptr<StateTracker> >(),
                vector<sptr<Constraint> > constraints=vector<sptr<Constraint> >()) :
            Collection(box, atoms, tointerpair(interactions),
                            trackers, constraints),
                    dt(dt), xrpsums(box), ncorrec(1), chi(0), chixi(0) {
                resetbs();
            };
        void setForces(bool seta=true);
        void timestep();
};



class CollectionVerletNPT : public Collection {
    // From Toxvaerd 1993, PRE Vol. 47, No. 1, http://dx.doi.org/10.1103/PhysRevE.47.343
    // Parameter equivalences (in the form code: paper):
    // dof() or ndof: g
    // QT: g k T t_\eta^2
    // QP: N k T t_\xi^2
    // where N is the number of particles
    public:
        flt dt;
        flt eta, xidot, lastxidot, lastV;
        flt etasum; // for calculating the "hamiltonian"
        vector<Vec> vhalf;
        flt P, QP, T, QT, curP;
        void resetvhalf();

    public:
        CollectionVerletNPT(sptr<OriginBox> box, sptr<AtomGroup> atoms,
                const flt dt, const flt P,
                const flt QP, const flt T, const flt QT,
                vector<sptr<Interaction> > interactions=vector<sptr<Interaction> >(),
                vector<sptr<StateTracker> > trackers=vector<sptr<StateTracker> >(),
                vector<sptr<Constraint> > constraints=vector<sptr<Constraint> >()) :
            Collection(box, atoms, interactions, trackers, constraints),
            dt(dt), eta(0), xidot(0), lastxidot(0), lastV(box->V()), etasum(0), P(P),
            QP(QP), T(T), QT(QT), curP(0){resetvhalf();};
        void timestep();
        void setdt(flt newdt){dt=newdt;};


        void resetcomv(){Collection::resetcomv(); resetvhalf();};
        void resetL(){Collection::resetL(); resetvhalf();};
        void scaleVs(flt scaleby){Collection::scaleVs(scaleby); resetvhalf();};
        void scaleVelocitiesT(flt T){Collection::scaleVelocitiesT(T); resetvhalf();};
        void scaleVelocitiesE(flt E){Collection::scaleVelocitiesE(E); resetvhalf();};

        flt geteta(){return eta;};
        flt getxidot(){return xidot;};
        flt getP(){return curP;};
        Vec getvhalf(uint n){return vhalf[n];};

        // note that this is a constant of the motion, but not a real hamiltonian
        // and also only such at constant T
        flt Hamiltonian(){
			// regular energy
			flt H = kinetic_energy() + potential_energy();

			if(QT > 0){
				flt gkT = dof()*T;
				H +=gkT*etasum;
				H+= eta*eta*QT/2;
			}
			return H;
		}
};

struct Event {
    flt t; // when it will occur
    AtomID a; // Atom 1
    AtomID b; // Atom 2

    bool operator<(const Event& other ) const {
        if (t < other.t) { return true;};
        if (t > other.t) { return false;};
        if (a < other.a) { return true;};
        if (a > other.a) { return false;};
        if (b < other.b) { return true;};
        return false;
    };

};

flt get_max(vector<flt> v){
    flt mx = 0.0;
    for(vector<flt>::iterator it=v.begin(); it != v.end(); ++it){
        if(*it > mx) mx = *it;
    }
    return mx;
};

/** Collision-Driven Brownian-Dynamics

\example hardspheres.cpp
*/
class CollectionCDBDgrid : public Collection {
    public:
        flt T;
        flt dt, curt;
        long long numevents;
        set<Event> events; // note that this a sorted binary tree
        vector<flt> atomsizes; /// diameters
        flt edge_epsilon;

        void reset_events(bool force=true);
        void line_advance(flt deltat);

        Grid grid;
        flt gridt; // when it was updated

        Event next_event(AtomID a);

    public:
        CollectionCDBDgrid(sptr<OriginBox> box, sptr<AtomGroup> atoms,
                const flt dt, const flt T,
                vector<flt> sizes = vector<flt>(),
                vector<sptr<Interaction> > interactions=vector<sptr<Interaction> >(),
                vector<sptr<StateTracker> > trackers=vector<sptr<StateTracker> >(),
                vector<sptr<Constraint> > constraints=vector<sptr<Constraint> >()) :
            Collection(box, atoms, interactions, trackers, constraints),
            T(T), dt(dt), curt(0), numevents(0), atomsizes(sizes), edge_epsilon(1e-8),
            grid(box, atoms, get_max(sizes) * (1 + edge_epsilon*10), 2.0),
            gridt(0) {
            assert(atomsizes.size() == atoms->size());
        };
        CollectionCDBDgrid(sptr<OriginBox> box, sptr<AtomGroup> atoms, const flt dt, const flt T,
                flt sizes,
                vector<sptr<Interaction> > interactions=vector<sptr<Interaction> >(),
                vector<sptr<StateTracker> > trackers=vector<sptr<StateTracker> >(),
                vector<sptr<Constraint> > constraints=vector<sptr<Constraint> >()) :
            Collection(box, atoms, interactions, trackers, constraints),
            T(T), dt(dt), curt(0), numevents(0), atomsizes(atoms->size(), sizes),
            edge_epsilon(1e-8),
            grid(box, atoms, sizes * (1 + edge_epsilon*10), 2.0), gridt(0) {
            assert(atomsizes.size() == atoms->size());
        };

        void update_grid(bool force=true);
        Grid &get_grid(){return grid;};
        flt get_epsilon(){return edge_epsilon;};
        void set_epsilon(flt eps){edge_epsilon = eps;};
        void reset_velocities();
        bool take_step(flt tlim=-1); // returns true if it collides, false if it hits the tlim
        void timestep();
        long long events_processed(){return numevents;}; // only counts collision-type events
};

/// Collision-Driven Brownian-Dynamics
class CollectionCDBD : public Collection {
    protected:
        flt T;
        flt dt, curt;
        long long numevents;
        set<Event> events; // note that this a sorted binary tree
        vector<flt> atomsizes; /// diameters

        void reset_events();
        void line_advance(flt deltat);

    public:
        CollectionCDBD(sptr<OriginBox> box, sptr<AtomGroup> atoms,
                const flt dt, const flt T,
                vector<flt> sizes = vector<flt>(),
                vector<sptr<Interaction> > interactions=vector<sptr<Interaction> >(),
                vector<sptr<StateTracker> > trackers=vector<sptr<StateTracker> >(),
                vector<sptr<Constraint> > constraints=vector<sptr<Constraint> >()) :
            Collection(box, atoms, interactions, trackers, constraints),
            T(T), dt(dt), curt(0), numevents(0), atomsizes(sizes) {
            assert(atomsizes.size() == atoms->size());
        };
        CollectionCDBD(sptr<OriginBox> box, sptr<AtomGroup> atoms,
                const flt dt, const flt T, flt sizes,
                vector<sptr<Interaction> > interactions=vector<sptr<Interaction> >(),
                vector<sptr<StateTracker> > trackers=vector<sptr<StateTracker> >(),
                vector<sptr<Constraint> > constraints=vector<sptr<Constraint> >()) :
            Collection(box, atoms, interactions, trackers, constraints),
            T(T), dt(dt), curt(0), numevents(0), atomsizes(atoms->size(), sizes) {
            assert(atomsizes.size() == atoms->size());
        };

        void reset_velocities();
        bool take_step(flt tlim=-1); // returns true if it collides, false if it hits the tlim
        void timestep();
        long long events_processed(){return numevents;}; // only counts collision-type events
};
#endif<|MERGE_RESOLUTION|>--- conflicted
+++ resolved
@@ -179,7 +179,7 @@
         flt dt;
         //! Damping coefficient, \f$\xi\f$
         flt damping;
-<<<<<<< HEAD
+        flt forcemag;
         //! desired temperature
         flt desT;
         //! note that this is sigmar/sqrt(T/m), same for sigmav
@@ -187,13 +187,6 @@
         flt sigmar, sigmav, corr;
         flt c0, c1, c2;
         //! Set c0, c1, c2, sigmar, sigmav, corr from desT, dt, and damping
-=======
-        flt forcemag;
-        flt desT; // desired temperature
-        flt sigmar, sigmav, corr; // note that this is sigmar/sqrt(T/m), same for sigmav
-                                  // corr is unitless, and correct
-        flt c0, c1, c2; // from Allen and Tildesley
->>>>>>> e44f0d40
         void setCs();
 
     public:
@@ -216,14 +209,10 @@
                 vector<sptr<Constraint> > constraints=vector<sptr<Constraint> >());
         //! Change the desired damping coefficient \f$\xi\f$ or temperature \f$T\f$.
         void changeT(const flt damp, const flt desiredT){
-<<<<<<< HEAD
-            damping = damp; desT = desiredT; setCs();};
-        //! Change the timestep \f$\delta t\f$.
-=======
             damping = damp; forcemag=damp; desT = desiredT; setCs();};
         void changeMag(const flt damp, const flt fmag, const flt desiredT){
+        //! Change the timestep \f$\delta t\f$.
             damping = damp; forcemag=fmag; desT = desiredT; setCs();};
->>>>>>> e44f0d40
         void setdt(const flt newdt){dt = newdt; setCs();};
         void timestep();
         //void seed(uint n){gauss.seed(n);};
