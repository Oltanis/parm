--- conflicted
+++ resolved
@@ -1,8 +1,5 @@
 #include "constraints.hpp"
 
-<<<<<<< HEAD
-ContactTracker::ContactTracker(sptr<Box> box, sptr<AtomGroup> atoms, vector<flt> dists) :
-=======
 template<typename T>
 void finite_or_throw(T &m){
     if(!m.allFinite()) {
@@ -12,11 +9,11 @@
     }
 }
 
-void coordCOMConstraint::apply_positions(Box &box){
+void CoordCOMConstraint::apply_positions(Box &box){
     Vec com = a->com() - loc;
     
     for(uint i=0; i< a->size(); i++){
-        atom &atm = (*a)[i];
+        Atom &atm = (*a)[i];
         for(uint j=0; j<3; j++){
             if(not fixed[j]) continue;
             atm.x[j] -= com[j];
@@ -24,11 +21,11 @@
     }
 }
 
-void coordCOMConstraint::apply_velocities(Box &box){
+void CoordCOMConstraint::apply_velocities(Box &box){
     Vec comv = a->comv();
     
     for(uint i=0; i< a->size(); i++){
-        atom &atm = (*a)[i];
+        Atom &atm = (*a)[i];
         for(uint j=0; j<3; j++){
             if(not fixed[j]) continue;
             atm.v[j] -= comv[j];
@@ -36,7 +33,7 @@
     }
 }
 
-void coordCOMConstraint::apply_forces(Box &box){
+void CoordCOMConstraint::apply_forces(Box &box){
     Vec totf = Vec::Zero();
     for(uint i=0; i< a->size(); i++){
         totf += (*a)[i].f;
@@ -44,7 +41,7 @@
     Vec tota = totf / a->mass();
     
     for(uint i=0; i< a->size(); i++){
-        atom &atm = (*a)[i];
+        Atom &atm = (*a)[i];
         Vec df = (tota * (atm.m));
         for(uint j=0; j<3; j++){
             if(not fixed[j]) continue;
@@ -53,7 +50,7 @@
     }
 }
 
-void relativeConstraint::apply_positions(Box &box){
+void RelativeConstraint::apply_positions(Box &box){
     Vec dx = a2->x - a1->x;
     for(uint i=0; i<NDIM; i++){
         if(not fixed[i]) continue;
@@ -63,7 +60,7 @@
     }
 }
 
-void relativeConstraint::apply_velocities(Box &box){
+void RelativeConstraint::apply_velocities(Box &box){
     Vec dv = a2->v - a1->v;
     for(uint i=0; i<NDIM; i++){
         if(not fixed[i]) continue;
@@ -73,7 +70,7 @@
     }
 }
 
-void relativeConstraint::apply_forces(Box &box){
+void RelativeConstraint::apply_forces(Box &box){
     flt mratio1 = a1->m / (a1->m + a2->m);
     flt mratio2 = a2->m / (a1->m + a2->m);
     Vec totf = a2->f + a1->f;
@@ -84,7 +81,7 @@
     }
 }
 
-void distConstraint::apply_positions(Box &box){
+void DistConstraint::apply_positions(Box &box){
     flt M = (a1->m + a2->m);
     flt mratio1 = a1->m / M;
     flt mratio2 = a2->m / M;
@@ -96,7 +93,7 @@
     a2->x -= dx * ((1 - dist/dxmag)*mratio1);
 }
 
-void distConstraint::apply_velocities(Box &box){
+void DistConstraint::apply_velocities(Box &box){
     Vec dx = a2->x - a1->x;
     flt dxmag = dx.norm();
     Vec dxnorm = dx / dxmag;
@@ -109,7 +106,7 @@
     }
 }
 
-void distConstraint::apply_forces(Box &box){
+void DistConstraint::apply_forces(Box &box){
     flt M = (a1->m + a2->m);
     flt mratio1 = a1->m / M;
     flt mratio2 = a2->m / M;
@@ -131,14 +128,14 @@
     }
 }
 
-void linearConstraint::set_lvec_com(){
+void LinearConstraint::set_lvec_com(){
     com = atms->com();
     uint sz = atms->size();
     lvec = Vec::Zero();
     
     for(uint i = 0; i < sz; i++){
         flt chaindist = i * dist - lincom;
-        atom& ai = (*atms)[i];
+        Atom& ai = (*atms)[i];
         Vec dx = ai.x - com;
         lvec += dx.normalized() * chaindist;
     }
@@ -146,19 +143,19 @@
     lvec.normalize();
 }
 
-void linearConstraint::apply_positions(Box &box){
+void LinearConstraint::apply_positions(Box &box){
     set_lvec_com();
     uint sz = atms->size();
     
     for(uint i = 0; i < sz; i++){
         flt chaindist = i * dist - lincom;
         Vec dx = lvec*chaindist;
-        atom& ai = (*atms)[i];
+        Atom& ai = (*atms)[i];
         ai.x = com + dx;
     }
 }
 
-void linearConstraint::apply_velocities(Box &box){
+void LinearConstraint::apply_velocities(Box &box){
     Vec comv = atms->comv();
     
     uint sz = atms->size();
@@ -171,7 +168,7 @@
     #endif
     
     for(uint i = 0; i < sz; i++){
-        atom& ai = (*atms)[i];
+        Atom& ai = (*atms)[i];
         Vec dx = ai.x - com;
         L += cross(dx, ai.v) * ai.m;
     }
@@ -182,12 +179,12 @@
     for(uint i = 0; i < sz; i++){
         flt chaindist = i * dist - lincom;
         Vec dx = lvec*chaindist;
-        atom& ai = (*atms)[i];
+        Atom& ai = (*atms)[i];
         ai.v = comv + cross(dx, omega);
     }
 }
 
-void linearConstraint::apply_forces(Box &box){
+void LinearConstraint::apply_forces(Box &box){
     Vec comf = Vec::Zero();
     
     uint sz = atms->size();
@@ -202,7 +199,7 @@
     for(uint i = 0; i < sz; i++){
         flt chaindist = i * dist - lincom;
         Vec dx = lvec*chaindist;
-        atom& ai = (*atms)[i];
+        Atom& ai = (*atms)[i];
         comf += ai.f;
         tau += cross(dx, ai.f);
     }
@@ -211,14 +208,14 @@
     for(uint i = 0; i < sz; i++){
         flt chaindist = i * dist - lincom;
         Vec dx = lvec*chaindist;
-        atom& ai = (*atms)[i];
+        Atom& ai = (*atms)[i];
         ai.f = comf + (cross(dx, alpha)*ai.m);
     }
 }
 
 #ifdef VEC3D
-RigidConstraint::RigidConstraint(sptr<Box> box, sptr<atomgroup> atms) :
-    atms(atms), M(atms->mass()), MoI(atms->moment(atms->com())), MoI_solver(MoI, Eigen::ComputeFullU | Eigen::ComputeFullV), expected(atms->size(), NDIM), rot(Matrix::Identity()), com(atms->com()), omega(Vec::Zero()), alpha(Vec::Zero()) {
+RigidConstraint::RigidConstraint(sptr<Box> box, sptr<AtomGroup> atms) :
+    atms(atms), M(atms->mass()), MoI(atms->moment()), MoI_solver(MoI, Eigen::ComputeFullU | Eigen::ComputeFullV), expected(atms->size(), NDIM), rot(Matrix::Identity()), com(atms->com()), omega(Vec::Zero()), alpha(Vec::Zero()) {
     finite_or_throw(MoI);
     for(uint i = 0; i < atms->size(); i++){
         expected.row(i) = ((*atms)[i].x - com);
@@ -230,7 +227,7 @@
     uint sz = atms->size();
     Eigen::Matrix<flt, Eigen::Dynamic, NDIM> locs(sz, NDIM);
     for(uint i = 0; i < sz; i++){
-        atom& ai = (*atms)[i];
+        Atom& ai = (*atms)[i];
         Vec dx = ai.x - com;
         locs.row(i) = dx;
     }
@@ -246,7 +243,7 @@
     Eigen::Matrix<flt, Eigen::Dynamic, NDIM> locs(sz, NDIM);
     
     for(uint i = 0; i < sz; i++){
-        atom& ai = (*atms)[i];
+        Atom& ai = (*atms)[i];
         Vec dx = ai.x - com;
         locs.row(i) = dx;
     }
@@ -256,7 +253,7 @@
     for(uint i = 0; i < sz; i++){
         Vec loc(expected.row(i));
         Vec dx(rot * loc);
-        atom& ai = (*atms)[i];
+        Atom& ai = (*atms)[i];
         ai.x = com + dx;
     }
 }
@@ -269,7 +266,7 @@
     Vec L = Vec::Zero();
     
     for(uint i = 0; i < sz; i++){
-        atom& ai = (*atms)[i];
+        Atom& ai = (*atms)[i];
         Vec dx = ai.x - com;
         
         // L = sum((r - R) × m v)
@@ -282,7 +279,7 @@
     for(uint i = 0; i < sz; i++){
         Vec loc(expected.row(i));
         Vec dx(rot * loc);
-        atom& ai = (*atms)[i];
+        Atom& ai = (*atms)[i];
         finite_or_throw(ai.x);
         Vec omega_cross_r = cross(omega, dx);
         ai.v = comv + omega_cross_r; // L/T + L/T; V + ω × r
@@ -298,7 +295,7 @@
     Vec tau = Vec::Zero();
     
     for(uint i = 0; i < sz; i++){
-        atom& ai = (*atms)[i];
+        Atom& ai = (*atms)[i];
         Vec dx = ai.x - com;
         comf += ai.f;
         
@@ -314,7 +311,7 @@
     for(uint i = 0; i < sz; i++){
         Vec loc(expected.row(i));
         Vec dx(rot * loc);
-        atom& ai = (*atms)[i];
+        Atom& ai = (*atms)[i];
         ai.x = com + dx;
         Vec omega_cross_r = cross(omega, dx);
         ai.f = (comf_M + cross(alpha, dx) + cross(omega, omega_cross_r))*ai.m; // (L/T² + L/T²) M; V + α × r
@@ -322,8 +319,7 @@
 }
 #endif
 
-ContactTracker::ContactTracker(sptr<Box> box, sptr<atomgroup> atoms, vector<flt> dists) :
->>>>>>> 3bc1130b
+ContactTracker::ContactTracker(sptr<Box> box, sptr<AtomGroup> atoms, vector<flt> dists) :
     atoms(atoms), dists(dists), contacts(), breaks(0), formations(0),
         incontact(0){
     //~ cout << "Making contact tracker." << endl;
@@ -368,13 +364,8 @@
     uint Natoms = atoms->size();
     flt curU = 0, curK = 0;
     for(uint i=0; i<Natoms; ++i){
-<<<<<<< HEAD
         Atom &curatom = atoms->get(i);
-        curK += curatom.v.sq() * curatom.m / 2;
-=======
-        atom &curatom = atoms->get(i);
         curK += curatom.v.squaredNorm() * curatom.m / 2;
->>>>>>> 3bc1130b
     }
     
     vector<sptr<Interaction> >::iterator it;
@@ -402,15 +393,9 @@
 };
 
 
-<<<<<<< HEAD
 RsqTracker1::RsqTracker1(AtomGroup& atoms, unsigned long skip, Vec com) :
-            pastlocs(atoms.size(), Vec()), xyz2sums(atoms.size(), Vec()),
-            xyz4sums(atoms.size(), Vec()), r4sums(atoms.size(), 0),
-=======
-RsqTracker1::RsqTracker1(atomgroup& atoms, unsigned long skip, Vec com) :
             pastlocs(atoms.size(), NDIM), xyz2sums(atoms.size(), NDIM),
             xyz4sums(atoms.size(), NDIM), r4sums(atoms.size(), 0),
->>>>>>> 3bc1130b
             skip(skip), count(0){
     xyz2sums.setZero();
     xyz4sums.setZero();
@@ -419,17 +404,10 @@
     };
 };
         
-<<<<<<< HEAD
 void RsqTracker1::reset(AtomGroup& atoms, Vec com){
-    pastlocs.resize(atoms.size());
-    xyz2sums.assign(atoms.size(), Vec());
-    xyz4sums.assign(atoms.size(), Vec());
-=======
-void RsqTracker1::reset(atomgroup& atoms, Vec com){
     pastlocs.resize(atoms.size(), NDIM);
     xyz2sums.setZero();
     xyz4sums.setZero();
->>>>>>> 3bc1130b
     r4sums.assign(atoms.size(), 0);
     for(uint i = 0; i<atoms.size(); ++i){
         pastlocs.row(i) = atoms[i].x - com;
@@ -568,13 +546,8 @@
 };
 
 ////////////////////////////////////////////////////////////////////////////////////////////////////
-<<<<<<< HEAD
 ISFTracker1::ISFTracker1(AtomGroup& atoms, unsigned long skip, vector<flt> ks, Vec com) :
-            pastlocs(atoms.size(), Vec()), ISFsums(ks.size(), vector<Array<cmplx, NDIM> >()),
-=======
-ISFTracker1::ISFTracker1(atomgroup& atoms, unsigned long skip, vector<flt> ks, Vec com) :
             pastlocs(atoms.size(), NDIM), ISFsums(ks.size(), vector<array<cmplx, NDIM> >()),
->>>>>>> 3bc1130b
             ks(ks), skip(skip), count(0){
     for(uint i = 0; i<atoms.size(); ++i){
         pastlocs.row(i) = atoms[i].x - com;
@@ -585,13 +558,8 @@
     };
 };
         
-<<<<<<< HEAD
 void ISFTracker1::reset(AtomGroup& atoms, Vec com){
-    pastlocs.resize(atoms.size());
-=======
-void ISFTracker1::reset(atomgroup& atoms, Vec com){
     pastlocs.resize(atoms.size(), Eigen::NoChange);
->>>>>>> 3bc1130b
     for(uint ki=0; ki<ks.size(); ki++){
         ISFsums[ki].assign(atoms.size(), array<cmplx, NDIM>());
     }
@@ -711,13 +679,8 @@
 
 ////////////////////////////////////////////////////////////////////////////////////////////////////
 
-<<<<<<< HEAD
 SmoothLocs::SmoothLocs(sptr<AtomGroup> atoms, Box &box, uint smoothn, uint skipn, bool usecom) : 
-        atoms(atoms), smoothn(smoothn), skipn(skipn), curlocs(atoms->size()), numincur(0), locs(),
-=======
-SmoothLocs::SmoothLocs(sptr<atomgroup> atoms, Box &box, uint smoothn, uint skipn, bool usecom) : 
         atoms(atoms), smoothn(smoothn), skipn(skipn), curlocs(atoms->size(), NDIM), numincur(0), locs(),
->>>>>>> 3bc1130b
         curt(0), usecom(usecom){
             curlocs.setZero();
     update(box);
@@ -760,15 +723,9 @@
 }
 
 ////////////////////////////////////////////////////////////////////////////////////////////////////
-<<<<<<< HEAD
 RDiffs::RDiffs(sptr<AtomGroup> atoms, unsigned long skip, bool usecom) :
-        atoms(atoms), pastlocs(atoms->size(), Vec()), dists(), skip(skip), curt(0), usecom(usecom){
-    Vec com = usecom ? atoms->com() : Vec();
-=======
-RDiffs::RDiffs(sptr<atomgroup> atoms, unsigned long skip, bool usecom) :
         atoms(atoms), pastlocs(atoms->size(), NDIM), dists(), skip(skip), curt(0), usecom(usecom){
     Vec com = usecom ? atoms->com() : Vec::Zero();
->>>>>>> 3bc1130b
     for(uint i = 0; i<atoms->size(); ++i){
         pastlocs.row(i) = (*atoms)[i].x - com;
     }
@@ -872,21 +829,12 @@
     return false; // consider them equal
 };
 
-<<<<<<< HEAD
-JammingTree2::JammingTree2(sptr<Box>box, vector<Vec>& A0, vector<Vec>& B0)
-            : box(box), jlists(), A(A0), Bs(8, B0){
-    for(uint rot=0; rot < 8; ++rot){
-        for(uint i=0; i<B0.size(); ++i){
-                        Bs[rot][i] = B0[i].rotate_flip(rot); }
-        if(A0.size() <= B0.size()) jlists.push_back(JammingListRot(rot));
-=======
-jammingtree2::jammingtree2(sptr<Box>box, Eigen::Matrix<flt, Eigen::Dynamic, NDIM>& A0, Eigen::Matrix<flt, Eigen::Dynamic, NDIM>& B0)
+JammingTree2::JammingTree2(sptr<Box>box, Eigen::Matrix<flt, Eigen::Dynamic, NDIM>& A0, Eigen::Matrix<flt, Eigen::Dynamic, NDIM>& B0)
             : box(box), jlists(), A(A0), Bs(8, B0){
     for(uint rot=0; rot < 8; ++rot){
         for(uint i=0; i<B0.size(); ++i){
                         Bs[rot].row(i) = rotate_flip(B0.row(i), rot); }
-        if(A0.size() <= B0.size()) jlists.push_back(jamminglistrot(rot));
->>>>>>> 3bc1130b
+        if(A0.size() <= B0.size()) jlists.push_back(JammingListRot(rot));
         //~ cout << "Created, now size " << jlists.size() << endl;
     }
     
@@ -909,13 +857,8 @@
 
 list<JammingListRot> JammingTree2::expand(JammingListRot curjlist){
     vector<uint>& curlist = curjlist.assigned;
-<<<<<<< HEAD
     list<JammingListRot> newlists = list<JammingListRot>();
-    if(curlist.size() >= A.size()){
-=======
-    list<jamminglistrot> newlists = list<jamminglistrot>();
     if(curlist.size() >= (uint) A.rows()){
->>>>>>> 3bc1130b
         return newlists;
     }
     
@@ -951,11 +894,7 @@
 };
 
 
-<<<<<<< HEAD
-JammingTreeBD::JammingTreeBD(sptr<Box> box, vector<Vec>& A, vector<Vec>& B, 
-=======
-jammingtreeBD::jammingtreeBD(sptr<Box> box, Eigen::Matrix<flt, Eigen::Dynamic, NDIM>& A, Eigen::Matrix<flt, Eigen::Dynamic, NDIM>& B, 
->>>>>>> 3bc1130b
+JammingTreeBD::JammingTreeBD(sptr<Box> box, Eigen::Matrix<flt, Eigen::Dynamic, NDIM>& A, Eigen::Matrix<flt, Eigen::Dynamic, NDIM>& B, 
                     uint cutoffA, uint cutoffB) :
             JammingTree2(box, A, B), cutoff1(cutoffA), cutoff2(cutoffB){
     if(cutoffA > cutoffB){jlists.clear();}
@@ -964,13 +903,8 @@
 
 list<JammingListRot> JammingTreeBD::expand(JammingListRot curjlist){
     vector<uint>& curlist = curjlist.assigned;
-<<<<<<< HEAD
     list<JammingListRot> newlists = list<JammingListRot>();
-    if(curlist.size() >= A.size()){
-=======
-    list<jamminglistrot> newlists = list<jamminglistrot>();
     if(curlist.size() >= (uint) A.rows()){
->>>>>>> 3bc1130b
         return newlists;
     }
     
@@ -1004,11 +938,7 @@
 };
 
 
-<<<<<<< HEAD
-vector<Vec> JammingTree2::locationsB(JammingListRot jlist){
-=======
-Eigen::Matrix<flt, Eigen::Dynamic, NDIM> jammingtree2::locationsB(jamminglistrot jlist){
->>>>>>> 3bc1130b
+Eigen::Matrix<flt, Eigen::Dynamic, NDIM> JammingTree2::locationsB(JammingListRot jlist){
     uint rot = jlist.rotation;
     Eigen::Matrix<flt, Eigen::Dynamic, NDIM> locs = Eigen::Matrix<flt, Eigen::Dynamic, NDIM>(jlist.size(), NDIM);
     
@@ -1027,11 +957,7 @@
 };
 
 
-<<<<<<< HEAD
-vector<Vec> JammingTree2::locationsA(JammingListRot jlist){
-=======
-Eigen::Matrix<flt, Eigen::Dynamic, NDIM> jammingtree2::locationsA(jamminglistrot jlist){
->>>>>>> 3bc1130b
+Eigen::Matrix<flt, Eigen::Dynamic, NDIM> JammingTree2::locationsA(JammingListRot jlist){
     uint rot = jlist.rotation;
     Eigen::Matrix<flt, Eigen::Dynamic, NDIM> locs = Eigen::Matrix<flt, Eigen::Dynamic, NDIM>(Bs[rot].rows(), NDIM);
     
@@ -1052,15 +978,9 @@
     return locs;
 };
 
-<<<<<<< HEAD
-Vec JammingTree2::straight_diff(Box &bx, vector<Vec>& As, vector<Vec>& Bs){
-    uint N = (uint) As.size();
-    if(Bs.size() != N) return Vec(NAN,NAN);
-=======
-Vec jammingtree2::straight_diff(Box &bx, Eigen::Matrix<flt, Eigen::Dynamic, NDIM>& As, Eigen::Matrix<flt, Eigen::Dynamic, NDIM>& Bs){
+Vec JammingTree2::straight_diff(Box &bx, Eigen::Matrix<flt, Eigen::Dynamic, NDIM>& As, Eigen::Matrix<flt, Eigen::Dynamic, NDIM>& Bs){
     uint N = (uint) As.rows();
     if(Bs.rows() != N) return vec(NAN,NAN);
->>>>>>> 3bc1130b
     
     Vec loc = Vec::Zero();
     for(uint i=0; i<N; ++i){
@@ -1073,15 +993,9 @@
     return loc / N;
 };
 
-<<<<<<< HEAD
-flt JammingTree2::straight_distsq(Box &bx, vector<Vec>& As, vector<Vec>& Bs){
-    uint N = (uint) As.size();
-    if(Bs.size() != N) return NAN;
-=======
-flt jammingtree2::straight_distsq(Box &bx, Eigen::Matrix<flt, Eigen::Dynamic, NDIM>& As, Eigen::Matrix<flt, Eigen::Dynamic, NDIM>& Bs){
+flt JammingTree2::straight_distsq(Box &bx, Eigen::Matrix<flt, Eigen::Dynamic, NDIM>& As, Eigen::Matrix<flt, Eigen::Dynamic, NDIM>& Bs){
     long int N = As.rows();
     if(Bs.rows() != N) return NAN;
->>>>>>> 3bc1130b
     
     flt dist = 0;
     for(uint i=0; i<N; ++i){
