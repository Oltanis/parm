--- conflicted
+++ resolved
@@ -2135,15 +2135,9 @@
         SCSpringList(SCAtomVec *scs, flt eps, flt sig, vector<flt> ls) :
             scs(scs), eps(eps), sig(sig), ls(ls){};
         flt energy(Box &box);
-<<<<<<< HEAD
         void set_forces(Box &box);
-        flt set_forces_get_pressure(Box &box){set_forces(box); return NAN;};
-        flt pressure(Box &box){return NAN;};
-=======
-        void setForces(Box &box);
-        flt setForcesGetPressure(Box &box);
+        flt set_forces_get_pressure(Box &box);
         flt pressure(Box &box);
->>>>>>> ba26f7e7
         void ignore(uint n1, uint n2){
             if(n1 > n2){uint n3=n1; n1=n2; n2=n3;}
             array<uint, 2> pair;
