--- conflicted
+++ resolved
@@ -179,25 +179,14 @@
         inline static flt energy(const Vec diff, const flt eps,
                                     const flt sig, const flt cutsig){
             if(eps == 0) return 0;
-<<<<<<< HEAD
-            if(diff.sq() > (cutsig*cutsig*sig*sig)) return 0;
+            if(diff.squaredNorm() > (cutsig*cutsig*sig*sig)) return 0;
             return (LJAttract::energy(diff, eps, sig) -
                 eps*LJAttract::energy(cutsig));
-        };
-        inline flt energy(const Vec& diff){
-            if(epsilon == 0) return 0;
-            if(diff.sq() > (cutR*cutR*sigma*sigma)) return 0;
-            return LJAttract::energy(diff, epsilon, sigma) - cutE;
-=======
-            if(diff.squaredNorm() > (cutsig*cutsig*sig*sig)) return 0;
-            return (LJattract::energy(diff, eps, sig) - 
-                eps*LJattract::energy(cutsig));
         };
         inline flt energy(const Vec& diff){
             if(epsilon == 0) return 0;
             if(diff.squaredNorm() > (cutR*cutR*sigma*sigma)) return 0;
-            return LJattract::energy(diff, epsilon, sigma) - cutE;
->>>>>>> 3bc1130b
+            return LJAttract::energy(diff, epsilon, sigma) - cutE;
         };
         inline static Vec forces(const Vec diff, const flt eps,
                                     const flt sig, const flt cutsig){
@@ -281,22 +270,13 @@
             return acos(costheta);
         };
         flt energy(const Vec& diff1, const Vec& diff2);
-<<<<<<< HEAD
-        NVector<Vec,3> forces(const Vec& diff1, const Vec& diff2);
+        array<Vec,3> forces(const Vec& diff1, const Vec& diff2);
         ~BondAngle(){};
-=======
-        array<Vec,3> forces(const Vec& diff1, const Vec& diff2);
-        ~bondangle(){};
->>>>>>> 3bc1130b
 };
 
 #ifdef VEC3D
 struct DihedralDerivs {
-<<<<<<< HEAD
-    NVector<Vec,4> derivs;
-=======
     array<Vec,4> derivs;
->>>>>>> 3bc1130b
     flt costheta;
 };
 
@@ -323,11 +303,7 @@
             return energy(getang(diff1, diff2, diff3));
         };
         flt energy(flt ang) const;
-<<<<<<< HEAD
-        NVector<Vec,4> forces(const Vec& diff1, const Vec& diff2, const Vec& diff3) const;
-=======
         array<Vec,4> forces(const Vec& diff1, const Vec& diff2, const Vec& diff3) const;
->>>>>>> 3bc1130b
 };
 #endif
 
@@ -625,15 +601,9 @@
             return add(BondGrouping(k,x0,a1,a2), replace);};
         void add_forced(BondGrouping b){pairs.push_back(b);};
         /// Add a pair of atoms with the current distance.
-<<<<<<< HEAD
         inline bool add(flt k, AtomID a1, AtomID a2, bool replace=true){
-            flt x0 = (a1->x - a2->x).mag();
+            flt x0 = (a1->x - a2->x).norm();
             return add(BondGrouping(k,x0,a1,a2), replace);
-=======
-        inline bool add(flt k, atomid a1, atomid a2, bool replace=true){
-            flt x0 = (a1->x - a2->x).norm();
-            return add(bondgrouping(k,x0,a1,a2), replace);
->>>>>>> 3bc1130b
         };
 
         uint size() const{ return (uint) pairs.size();};
@@ -1068,24 +1038,14 @@
         Vec rij = box.diff(atom1->x, atom2->x);
         flt rsq = rij.squaredNorm()/(sig*sig);
         if(rsq > cutR*cutR) {
-<<<<<<< HEAD
             //~ printf("Distance: %.2f Energy: %.2f (ε: %.2f σ: %.2f cut: %.2f cutE: %.2f)\n",
-                    //~ sqrt(rij.sq()), 0.0, eps, sig, cutR, cutE);
-=======
-            //~ printf("Distance: %.2f Energy: %.2f (ε: %.2f σ: %.2f cut: %.2f cutE: %.2f)\n", 
                     //~ sqrt(rij.squaredNorm()), 0.0, eps, sig, cutR, cutE);
->>>>>>> 3bc1130b
             return 0;
         }
         flt mid = (1-pow(rsq,-3));
         //~ if(eps*(mid*mid) - cutE < 0) {
-<<<<<<< HEAD
             //~ printf("Distance: %.2f Energy: %.2f (ε: %.2f σ: %.2f cut: %.2f cutE: %.2f)\n",
-                //~ rij.mag(), eps*(mid*mid) - cutE, eps, sig, cutR, cutE);
-=======
-            //~ printf("Distance: %.2f Energy: %.2f (ε: %.2f σ: %.2f cut: %.2f cutE: %.2f)\n", 
                 //~ rij.norm(), eps*(mid*mid) - cutE, eps, sig, cutR, cutE);
->>>>>>> 3bc1130b
         //~ }
         return eps*(mid*mid) - cutE;
     };
@@ -1160,36 +1120,21 @@
         Vec rij = box.diff(atom1->x, atom2->x);
         flt rsq = rij.squaredNorm()/(sig*sig);
         if(rsq > cutR*cutR) {
-<<<<<<< HEAD
             //~ printf("Distance: %.2f Energy: %.2f (ε: %.2f σ: %.2f cut: %.2f cutE: %.2f)\n",
-                    //~ sqrt(rij.sq()), 0.0, eps, sig, cutR, cutE);
+                    //~ sqrt(rij.squaredNorm()), 0.0, eps, sig, cutR, cutE);
             return 0;
         }
         flt mid = (1-pow(rsq,-3)); // # 1 - σ⁶/r⁶
         //~ printf("Distance: %.2f Energy: %.2f (ε: %.2f σ: %.2f cut: %.2f cutE: %.2f)\n",
-                    //~ sqrt(rij.sq()), eps*(mid*mid) - cutE, eps, sig, cutR, cutE);
-=======
-            //~ printf("Distance: %.2f Energy: %.2f (ε: %.2f σ: %.2f cut: %.2f cutE: %.2f)\n", 
-                    //~ sqrt(rij.squaredNorm()), 0.0, eps, sig, cutR, cutE);
-            return 0;
-        }
-        flt mid = (1-pow(rsq,-3)); // # 1 - σ⁶/r⁶
-        //~ printf("Distance: %.2f Energy: %.2f (ε: %.2f σ: %.2f cut: %.2f cutE: %.2f)\n", 
                     //~ sqrt(rij.squaredNorm()), eps*(mid*mid) - cutE, eps, sig, cutR, cutE);
->>>>>>> 3bc1130b
         if (rsq > 1) return eps*(mid*mid) - cutE;
         return repeps*(mid*mid) - cutE;
         //~ flt E;
         //~ if (rsq > 1) E = eps*(mid*mid) - cutE;
         //~ else E = repeps*(mid*mid) - cutE;
         //~ if(E > 1e4)
-<<<<<<< HEAD
             //~ printf("Distance: %.2f Energy: %.2f (ε: %.2f,%.2f σ: %.2f cut: %.2f cutE: %.2f)\n",
-                    //~ sqrt(rij.sq()), E, eps, repeps, sig, cutR, cutE);
-=======
-            //~ printf("Distance: %.2f Energy: %.2f (ε: %.2f,%.2f σ: %.2f cut: %.2f cutE: %.2f)\n", 
                     //~ sqrt(rij.squaredNorm()), E, eps, repeps, sig, cutR, cutE);
->>>>>>> 3bc1130b
         //~ return E;
     };
     inline Vec forces(Box &box){
@@ -1204,15 +1149,9 @@
         //~ flt fmag;
         //~ if (rsq < 1) fmag = repeps * fmagTimesR / dsq;
         //~ else fmag = eps * fmagTimesR / dsq;
-<<<<<<< HEAD
-        //~ if(fmag * rij.mag() > 1e4)
+        //~ if(fmag * rij.norm() > 1e4)
             //~ printf("Distance: %.2f Force: %.2f (ε: %.2f,%.2f σ: %.2f cut: %.2f cutE: %.2f)\n",
-                    //~ sqrt(rij.sq()), fmag * rij.mag(), eps, repeps, sig, cutR, cutE);
-=======
-        //~ if(fmag * rij.norm() > 1e4)
-            //~ printf("Distance: %.2f Force: %.2f (ε: %.2f,%.2f σ: %.2f cut: %.2f cutE: %.2f)\n", 
                     //~ sqrt(rij.squaredNorm()), fmag * rij.norm(), eps, repeps, sig, cutR, cutE);
->>>>>>> 3bc1130b
         //~ return rij * fmag;
     };
 };
@@ -1989,27 +1928,15 @@
     //~ Atom a2 = Atom(it->second());
     //~ A atm1 = A(it->first(), &a1);
     //~ A atm2 = A(it->second(), &a1);
-<<<<<<< HEAD
-    //~ a1.x = Vec();
-    //~ a1.v = Vec();
-    //~ a1.a = Vec();
-    //~ a1.f = Vec();
-    //~
-    //~ a2.x = Vec();
-    //~ a2.v = Vec();
-    //~ a2.a = Vec();
-    //~ a2.f = Vec();
-=======
     //~ a1.x = Vec::Zero();
     //~ a1.v = Vec::Zero();
     //~ a1.a = Vec::Zero();
     //~ a1.f = Vec::Zero();
-    //~ 
+    //~
     //~ a2.x = Vec::Zero();
     //~ a2.v = Vec::Zero();
     //~ a2.a = Vec::Zero();
     //~ a2.f = Vec::Zero();
->>>>>>> 3bc1130b
     //~ a2.x.setx(dist);
     //~ P Epair = P(atm1,atm2);
     //~ return energy_pair(Epair, infbox);
@@ -2107,13 +2034,8 @@
         vector<WallAtom> group;
         flt lastf;
     public:
-<<<<<<< HEAD
         SoftWall(Vec loc, Vec norm, flt expt=2.0) :
-            loc(loc), norm(norm.norm()), expt(expt), lastf(NAN){};
-=======
-        SoftWall(Vec loc, Vec norm, flt expt=2.0) : 
             loc(loc), norm(norm.normalized()), expt(expt), lastf(NAN){};
->>>>>>> 3bc1130b
         void add(WallAtom a){group.push_back(a);};
         flt energy(Box &box);
         void setForces(Box &box);
@@ -2137,13 +2059,8 @@
         flt lastf;
         vector<WallAtom> group;
     public:
-<<<<<<< HEAD
         SoftWallCylinder(Vec loc, Vec axis, flt radius, flt expt=2.0) :
-            loc(loc), axis(axis.norm()), radius(radius), expt(expt), lastf(NAN){};
-=======
-        SoftWallCylinder(Vec loc, Vec axis, flt radius, flt expt=2.0) : 
             loc(loc), axis(axis.normalized()), radius(radius), expt(expt), lastf(NAN){};
->>>>>>> 3bc1130b
         void add(WallAtom a){
             if(a.sigma > radius*2)
                 throw std::invalid_argument("SoftWallCylinder::add: sigma must be less than cylinder diameter");
